#!/bin/bash
set +x

<<<<<<< HEAD
# Wait for the databases to come up
ansible -i "127.0.0.1," -c local -v -m wait_for -a "host=postgres port=5432" all
ansible -i "127.0.0.1," -c local -v -m wait_for -a "host=memcached port=11211" all
ansible -i "127.0.0.1," -c local -v -m wait_for -a "host=${RABBITMQ_HOST} port=5672" all

# In case AWX in the container wants to connect to itself, use "docker exec" to attach to the container otherwise
# TODO: FIX
#/etc/init.d/ssh start


ansible -i "127.0.0.1," -c local -v -m postgresql_user -U postgres -a "name=awx-dev password=AWXsome1 login_user=postgres login_host=postgres" all
ansible -i "127.0.0.1," -c local -v -m postgresql_db -U postgres -a "name=awx-dev owner=awx-dev login_user=postgres login_host=postgres" all

# Move to the source directory so we can bootstrap
if [ -f "/awx_devel/manage.py" ]; then
    cd /awx_devel
else
    echo "Failed to find awx source tree, map your development tree volume"
fi

cp -R /tmp/ansible_awx.egg-info /awx_devel/ || true
sed -i "s/placeholder/$(git describe --long | sed 's/\./\\./g')/" /awx_devel/ansible_awx.egg-info/PKG-INFO
sed -i "s/placeholder/$(git describe --long | sed 's/\./\\./g')/" /usr/local/bin/awx-manage
cp /tmp/ansible-awx.egg-link /venv/awx/lib/python2.7/site-packages/ansible-awx.egg-link
ln -s /awx_devel/tools/rdb.py /venv/awx/lib/python2.7/site-packages/rdb.py || true
yes | cp -rf /awx_devel/tools/docker-compose/supervisor.conf /supervisor.conf

# AWX bootstrapping
make version_file
make migrate
make init

mkdir -p /awx_devel/awx/public/static
mkdir -p /awx_devel/awx/ui/static

# Start the service
=======
/bootstrap_development.sh
>>>>>>> 32fea6ef

cd /awx_devel
# Start the services
if [ -f "/awx_devel/tools/docker-compose/use_dev_supervisor.txt" ]; then
    make supervisor
else
    honcho start -f "tools/docker-compose/Procfile"
fi<|MERGE_RESOLUTION|>--- conflicted
+++ resolved
@@ -1,46 +1,7 @@
 #!/bin/bash
 set +x
 
-<<<<<<< HEAD
-# Wait for the databases to come up
-ansible -i "127.0.0.1," -c local -v -m wait_for -a "host=postgres port=5432" all
-ansible -i "127.0.0.1," -c local -v -m wait_for -a "host=memcached port=11211" all
-ansible -i "127.0.0.1," -c local -v -m wait_for -a "host=${RABBITMQ_HOST} port=5672" all
-
-# In case AWX in the container wants to connect to itself, use "docker exec" to attach to the container otherwise
-# TODO: FIX
-#/etc/init.d/ssh start
-
-
-ansible -i "127.0.0.1," -c local -v -m postgresql_user -U postgres -a "name=awx-dev password=AWXsome1 login_user=postgres login_host=postgres" all
-ansible -i "127.0.0.1," -c local -v -m postgresql_db -U postgres -a "name=awx-dev owner=awx-dev login_user=postgres login_host=postgres" all
-
-# Move to the source directory so we can bootstrap
-if [ -f "/awx_devel/manage.py" ]; then
-    cd /awx_devel
-else
-    echo "Failed to find awx source tree, map your development tree volume"
-fi
-
-cp -R /tmp/ansible_awx.egg-info /awx_devel/ || true
-sed -i "s/placeholder/$(git describe --long | sed 's/\./\\./g')/" /awx_devel/ansible_awx.egg-info/PKG-INFO
-sed -i "s/placeholder/$(git describe --long | sed 's/\./\\./g')/" /usr/local/bin/awx-manage
-cp /tmp/ansible-awx.egg-link /venv/awx/lib/python2.7/site-packages/ansible-awx.egg-link
-ln -s /awx_devel/tools/rdb.py /venv/awx/lib/python2.7/site-packages/rdb.py || true
-yes | cp -rf /awx_devel/tools/docker-compose/supervisor.conf /supervisor.conf
-
-# AWX bootstrapping
-make version_file
-make migrate
-make init
-
-mkdir -p /awx_devel/awx/public/static
-mkdir -p /awx_devel/awx/ui/static
-
-# Start the service
-=======
 /bootstrap_development.sh
->>>>>>> 32fea6ef
 
 cd /awx_devel
 # Start the services
