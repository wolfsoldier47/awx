PYTHON=python
SITELIB=$(shell $(PYTHON) -c "from distutils.sysconfig import get_python_lib; print get_python_lib()")
OFFICIAL ?= no
PACKER ?= packer
GRUNT ?= $(shell [ -t 0 ] && echo "grunt" || echo "grunt --no-color")
TESTEM ?= ./node_modules/.bin/testem
TESTEM_DEBUG_BROWSER ?= Chrome
BROCCOLI_BIN ?= ./node_modules/.bin/broccoli
MOCHA_BIN ?= ./node_modules/.bin/mocha
NODE ?= node
NPM_BIN ?= npm
DEPS_SCRIPT ?= packaging/bundle/deps.py
AW_REPO_URL ?= "http://releases.ansible.com/ansible-tower"

<<<<<<< HEAD
CLIENT_TEST_DIR ?= build_test
=======
# Determine appropriate shasum command
UNAME_S := $(shell uname -s)
ifeq ($(UNAME_S),Linux)
    SHASUM_BIN ?= sha256sum
endif
ifeq ($(UNAME_S),Darwin)
    SHASUM_BIN ?= shasum -a 256
endif
>>>>>>> 0ac4359b

# Get the branch information from git
GIT_DATE := $(shell git log -n 1 --format="%ai")
DATE := $(shell date -u +%Y%m%d%H%M)

NAME = ansible-tower
VERSION = $(shell $(PYTHON) -c "from awx import __version__; print(__version__.split('-')[0])")
GIT_REMOTE_URL = $(shell git config --get remote.origin.url)
BUILD = 0.git$(DATE)
ifeq ($(OFFICIAL),yes)
    RELEASE ?= 1
else
    RELEASE ?= $(BUILD)
endif

# Allow AMI license customization
AWS_INSTANCE_COUNT ?= 0

# GPG signature parameters (BETA key not yet used)
GPG_BIN ?= gpg
GPG_RELEASE = 442667A9
GPG_RELEASE_FILE = GPG-KEY-ansible-release
GPG_BETA = D7B00447
GPG_BETA_FILE = GPG-KEY-ansible-beta

# Determine GPG key for package signing
ifeq ($(OFFICIAL),yes)
    GPG_KEY = $(GPG_RELEASE)
    GPG_FILE = $(GPG_RELEASE_FILE)
endif

# TAR build parameters
ifeq ($(OFFICIAL),yes)
    SETUP_TAR_NAME=$(NAME)-setup-$(VERSION)
    SDIST_TAR_NAME=$(NAME)-$(VERSION)
    PACKER_BUILD_OPTS=-var-file=vars-release.json
else
    SETUP_TAR_NAME=$(NAME)-setup-$(VERSION)-$(RELEASE)
    SDIST_TAR_NAME=$(NAME)-$(VERSION)-$(RELEASE)
    PACKER_BUILD_OPTS=-var-file=vars-nightly.json
endif
SDIST_TAR_FILE=$(SDIST_TAR_NAME).tar.gz
SETUP_TAR_FILE=$(SETUP_TAR_NAME).tar.gz
SETUP_TAR_LINK=$(NAME)-setup-latest.tar.gz
SETUP_TAR_CHECKSUM=$(NAME)-setup-CHECKSUM

# DEB build parameters
DEBUILD_BIN ?= debuild
DEBUILD_OPTS = --source-option="-I"
DPUT_BIN ?= dput
DPUT_OPTS ?=
ifeq ($(OFFICIAL),yes)
    DEB_DIST ?= stable
    # Sign official builds
    DEBUILD_OPTS += -k$(GPG_KEY)
else
    DEB_DIST ?= unstable
    # Do not sign development builds
    DEBUILD_OPTS += -uc -us
    DPUT_OPTS += -u
endif
DEBUILD = $(DEBUILD_BIN) $(DEBUILD_OPTS)
DEB_PPA ?= reprepro
DEB_ARCH ?= amd64

# RPM build parameters
MOCK_BIN ?= mock
MOCK_CFG ?=
RPM_SPECDIR= packaging/rpm
RPM_SPEC = $(RPM_SPECDIR)/$(NAME).spec
# Provide a fallback value for RPM_DIST
RPM_DIST ?= $(shell rpm --eval '%{?dist}' 2>/dev/null)
ifeq ($(RPM_DIST),)
RPM_DIST = .el6
endif
RPM_ARCH ?= $(shell rpm --eval '%{_arch}' 2>/dev/null)
ifeq ($(RPM_ARCH),)
RPM_ARCH = $(shell uname -m)
endif
RPM_NVR = $(NAME)-$(VERSION)-$(RELEASE)$(RPM_DIST)

# TAR Bundle build parameters
DIST = $(shell echo $(RPM_DIST) | sed -e 's|^\.\(el\)\([0-9]\).*|\1|')
DIST_MAJOR = $(shell echo $(RPM_DIST) | sed -e 's|^\.\(el\)\([0-9]\).*|\2|')
DIST_FULL = $(DIST)$(DIST_MAJOR)
OFFLINE_TAR_NAME = $(NAME)-setup-bundle-$(VERSION)-$(RELEASE).$(DIST_FULL)
OFFLINE_TAR_FILE = $(OFFLINE_TAR_NAME).tar.gz
OFFLINE_TAR_LINK = $(NAME)-setup-bundle-latest.$(DIST_FULL).tar.gz
OFFLINE_TAR_CHECKSUM=$(NAME)-setup-bundle-CHECKSUM

DISTRO := $(shell . /etc/os-release 2>/dev/null && echo $${ID} || echo redhat)
ifeq ($(DISTRO),ubuntu)
    SETUP_INSTALL_ARGS = --skip-build --no-compile --root=$(DESTDIR) -v --install-layout=deb
else
    SETUP_INSTALL_ARGS = --skip-build --no-compile --root=$(DESTDIR) -v
endif

.DEFAULT_GOAL := build

.PHONY: clean rebase push requirements requirements_dev requirements_jenkins \
	real-requirements real-requirements_dev real-requirements_jenkins \
	develop refresh adduser syncdb migrate dbchange dbshell runserver celeryd \
	receiver test test_coverage coverage_html ui_analysis_report test_jenkins dev_build \
	release_build release_clean sdist rpmtar mock-rpm mock-srpm rpm-sign \
	devjs minjs testjs testjs_ci node-tests browser-tests jshint ngdocs sync_ui \
	deb deb-src debian reprepro setup_tarball \
	virtualbox-ovf virtualbox-centos-7 virtualbox-centos-6 \
	clean-bundle setup_bundle_tarball

# Remove setup build files
clean-tar:
	rm -rf tar-build

# Remove rpm build files
clean-rpm:
	rm -rf rpm-build

# Remove debian build files
clean-deb:
	rm -rf deb-build reprepro

# Remove grunt build files
clean-grunt:
	rm -f package.json Gruntfile.js Brocfile.js bower.json
	rm -rf node_modules

# Remove UI build files
clean-ui:
	rm -rf DEBUG
	rm -rf awx/ui/build_test
	rm -rf awx/ui/static/
	rm -rf awx/ui/dist

# Remove packer artifacts
clean-packer:
	rm -rf packer_cache
	rm -rf packaging/packer/packer_cache
	rm -rf packaging/packer/output-virtualbox-iso/
	rm -f packaging/packer/ansible-tower-*.box
	rm -rf packaging/packer/ansible-tower*-ova
	rm -f Vagrantfile

clean-bundle:
	rm -rf setup-bundle-build

# Remove temporary build files, compiled Python files.
<<<<<<< HEAD
clean: clean-rpm clean-deb clean-grunt clean-ui clean-tar clean-packer
=======
clean: clean-rpm clean-deb clean-grunt clean-ui clean-tar clean-packer clean-bundle
>>>>>>> 0ac4359b
	rm -rf awx/lib/site-packages
	rm -rf dist/*
	rm -rf build $(NAME)-$(VERSION) *.egg-info
	find . -type f -regex ".*\.py[co]$$" -delete

# Fetch from origin, rebase local commits on top of origin commits.
rebase:
	git pull --rebase origin master

# Push changes to origin.
push:
	git push origin master

# Install runtime, development and jenkins requirements
requirements requirements_dev requirements_jenkins: %: real-%

# Install third-party requirements needed for development environment.
# NOTE:
#  * --target is only supported on newer versions of pip
#  * https://github.com/pypa/pip/issues/3056 - the workaround is to override the `install-platlib`
#  * --user (in conjunction with PYTHONUSERBASE="awx" may be a better option
#  * --target implies --ignore-installed
real-requirements:
	pip install -r requirements/requirements.txt --target awx/lib/site-packages/ --install-option="--install-platlib=\$$base/lib/python"

real-requirements_dev:
	pip install -r requirements/requirements_dev.txt --target awx/lib/site-packages/ --install-option="--install-platlib=\$$base/lib/python"

# Install third-party requirements needed for running unittests in jenkins
real-requirements_jenkins:
	pip install -r requirements/requirements_jenkins.txt
	$(NPM_BIN) install csslint jshint

# "Install" ansible-tower package in development mode.
develop:
	@if [ "$(VIRTUAL_ENV)" ]; then \
	    pip uninstall -y awx; \
	    $(PYTHON) setup.py develop; \
	else \
	    sudo pip uninstall -y awx; \
	    sudo $(PYTHON) setup.py develop; \
	fi

version_file:
	mkdir -p /var/lib/awx/
	python -c "import awx as awx; print awx.__version__" > /var/lib/awx/.tower_version

# Do any one-time init tasks.
init:
	@if [ "$(VIRTUAL_ENV)" ]; then \
	    awx-manage register_instance --primary --hostname=127.0.0.1; \
	else \
	    sudo awx-manage register_instance --primary --hostname=127.0.0.1; \
	fi

# Refresh development environment after pulling new code.
refresh: clean requirements_dev version_file develop migrate

# Create Django superuser.
adduser:
	$(PYTHON) manage.py createsuperuser

# Create initial database tables (excluding migrations).
syncdb:
	$(PYTHON) manage.py syncdb --noinput

# Create database tables and apply any new migrations.
migrate: syncdb
	$(PYTHON) manage.py migrate --noinput

# Run after making changes to the models to create a new migration.
dbchange:
	$(PYTHON) manage.py schemamigration main v14_changes --auto

# access database shell, asks for password
dbshell:
	sudo -u postgres psql -d awx-dev

server_noattach:
	tmux new-session -d -s tower 'exec make runserver'
	tmux rename-window 'Tower'
	tmux select-window -t tower:0
	tmux split-window -v 'exec make celeryd'
	tmux split-window -h 'exec make taskmanager'
	tmux new-window 'exec make receiver'
	tmux select-window -t tower:1
	tmux rename-window 'Extra Services'
	tmux split-window -v 'exec make socketservice'
	tmux split-window -h 'exec make factcacher'

server: server_noattach
	tmux -2 attach-session -t tower

# Use with iterm2's native tmux protocol support
servercc: server_noattach
	tmux -2 -CC attach-session -t tower

# Alternate approach to tmux to run all development tasks specified in
# Procfile.  https://youtu.be/OPMgaibszjk
honcho:
	honcho start

# Run the built-in development webserver (by default on http://localhost:8013).
runserver:
	$(PYTHON) manage.py runserver

# Run to start the background celery worker for development.
celeryd:
	$(PYTHON) manage.py celeryd -l DEBUG -B --autoscale=20,2 -Ofair

# Run to start the zeromq callback receiver
receiver:
	$(PYTHON) manage.py run_callback_receiver

taskmanager:
	$(PYTHON) manage.py run_task_system

socketservice:
	$(PYTHON) manage.py run_socketio_service

factcacher:
	$(PYTHON) manage.py run_fact_cache_receiver

reports:
	mkdir -p $@

pep8: reports
	@(set -o pipefail && $@ | tee reports/$@.report)

flake8: reports
	@$@ --output-file=reports/$@.report

pyflakes: reports
	@(set -o pipefail && $@ | tee reports/$@.report)

pylint: reports
	@(set -o pipefail && $@ | reports/$@.report)

check: flake8 pep8 # pyflakes pylint

# Run all API unit tests.
test:
	$(PYTHON) manage.py test -v2 awx.main.tests

# Run all API unit tests with coverage enabled.
test_coverage:
	coverage run manage.py test -v2 awx.main.tests

# Output test coverage as HTML (into htmlcov directory).
coverage_html:
	coverage html

# Run API unit tests across multiple Python/Django versions with Tox.
test_tox:
	tox -v

# Run unit tests to produce output for Jenkins.
test_jenkins:
	$(PYTHON) manage.py jenkins -v2 --enable-coverage --project-apps-tests

# UI TASKS
# --------------------------------------

Gruntfile.js: packaging/node/Gruntfile.js
	cp $< $@

Brocfile.js: packaging/node/Brocfile.js
	cp $< $@

bower.json: packaging/node/bower.json
	cp $< $@

package.json: packaging/node/package.template
	sed -e 's#%NAME%#$(NAME)#;s#%VERSION%#$(VERSION)#;s#%GIT_REMOTE_URL%#$(GIT_REMOTE_URL)#;' $< > $@

testem.yml: packaging/node/testem.yml
	cp $< $@

# Update local npm install
node_modules: package.json
	$(NPM_BIN) install
	touch $@

awx/ui/%: node_modules clean-ui Brocfile.js bower.json
	$(BROCCOLI_BIN) build $@ -- $(UI_FLAGS)

# Concatenated, non-minified build; contains debug code and sourcemaps; does not include any tests
devjs: awx/ui/static

# Concatenated, minified, compressed (production) build with no sourcemaps or tests
minjs: UI_FLAGS=--silent --compress --no-docs --no-debug --no-sourcemaps $(EXTRA_UI_FLAGS)
minjs: awx/ui/static node_modules clean-ui Brocfile.js

# Performs build to awx/ui/build_test and runs node tests via mocha
testjs: UI_FLAGS=--node-tests --no-concat --no-styles $(EXTRA_UI_FLAGS)
testjs: awx/ui/build_test node-tests

# Performs nonminified, noncompressed build to awx/ui/static and runs browsers tests with testem ci
testjs_ci: UI_FLAGS=--no-styles --no-compress --browser-tests --no-node-tests --no-sourcemaps $(EXTRA_UI_FLAGS)
testjs_ci: awx/ui/static testem.yml browser-tests-ci

# Performs nonminified, noncompressed build to awx/ui/static and runs browsers tests with testem ci in Chrome
testjs_debug: UI_FLAGS=--no-styles --no-compress --browser-tests --no-node-tests --no-sourcemaps $(EXTRA_UI_FLAGS)
testjs_debug: awx/ui/static testem.yml browser-tests-debug

# Runs node tests via mocha without building
node-tests:
	NODE_PATH=awx/ui/build_test $(MOCHA_BIN) --full-trace $(shell find  awx/ui/build_test -name '*-test.js') $(MOCHA_FLAGS)

# Runs browser tests on PhantomJS.  Outputs the results in a consumable manner for Jenkins.
browser-tests-ci:
	PATH=./node_modules/.bin:$(PATH) $(TESTEM) ci --file testem.yml -p 7359 -R xunit

# Runs browser tests using settings from `testem.yml` you can pass in the browser you'd
# like to run the tests on (Defaults to Chrome, other options Safari, Firefox, and PhantomJS).
# If you want to run the tests in Node (which is the quickest, but also more difficult to debug),
# make sure to run the testjs/node-tests targets
browser-tests-debug:
	PATH=./node_modules/.bin:$(PATH) $(TESTEM) --file testem.yml -l $(TESTEM_DEBUG_BROWSER)

# Check .js files for errors and lint
jshint: node_modules Gruntfile.js
	$(GRUNT) $@

# Generate UI code documentation
ngdocs: devjs Gruntfile.js
	$(GRUNT) $@

# Launch watcher for build process
sync_ui: node_modules Brocfile.js testem.yml
	$(NODE) tools/ui/timepiece.js awx/ui/static $(WATCHER_FLAGS) -- $(UI_FLAGS)

# Build code complexity report for UI code
ui_analysis_report: reports/ui_code node_modules Gruntfile.js
	$(GRUNT) plato:report

# Non-concatenated, non-minified build with no tests, no debug code, no sourcemaps for plato reports
reports/ui_code: node_modules clean-ui Brocfile.js bower.json Gruntfile.js
	rm -rf reports/ui_code
	$(BROCCOLI_BIN) build reports/ui_code -- --no-concat --no-debug --no-styles --no-sourcemaps

# END UI TASKS
# --------------------------------------

# Build a pip-installable package into dist/ with a timestamped version number.
dev_build:
	$(PYTHON) setup.py dev_build

# Build a pip-installable package into dist/ with the release version number.
release_build:
	$(PYTHON) setup.py release_build

# Build setup tarball
tar-build/$(SETUP_TAR_FILE):
	@mkdir -p tar-build
	@cp -a setup tar-build/$(SETUP_TAR_NAME)
	@cd tar-build/$(SETUP_TAR_NAME) && sed -e 's#%NAME%#$(NAME)#;s#%VERSION%#$(VERSION)#;s#%RELEASE%#$(RELEASE)#;' group_vars/all.in > group_vars/all
	@cd tar-build && tar -czf $(SETUP_TAR_FILE) --exclude "*/all.in" $(SETUP_TAR_NAME)/
	@ln -sf $(SETUP_TAR_FILE) tar-build/$(SETUP_TAR_LINK)

tar-build/$(SETUP_TAR_CHECKSUM):
	@if [ "$(OFFICIAL)" != "yes" ] ; then \
	    cd tar-build && $(SHASUM_BIN) $(NAME)*.tar.gz > $(notdir $@) ; \
	else \
	    cd tar-build && $(SHASUM_BIN) $(NAME)*.tar.gz | $(GPG_BIN) --clearsign --batch --passphrase "$(GPG_PASSPHRASE)" -u "$(GPG_KEY)" -o $(notdir $@) - ; \
	fi

setup_tarball: tar-build/$(SETUP_TAR_FILE) tar-build/$(SETUP_TAR_CHECKSUM)
	@echo "#############################################"
	@echo "Setup artifacts:"
	@echo tar-build/$(SETUP_TAR_FILE)
	@echo tar-build/$(SETUP_TAR_LINK)
	@echo tar-build/$(SETUP_TAR_CHECKSUM)
	@echo "#############################################"

release_clean:
	-(rm *.tar)
	-(rm -rf ($RELEASE))

dist/$(SDIST_TAR_FILE):
	BUILD="$(BUILD)" $(PYTHON) setup.py sdist

sdist: minjs requirements dist/$(SDIST_TAR_FILE)

# Build setup bundle tarball
setup-bundle-build:
	mkdir -p $@

# TODO - Somehow share implementation with setup_tarball
setup-bundle-build/$(OFFLINE_TAR_FILE):
	cp -a setup setup-bundle-build/$(OFFLINE_TAR_NAME)
	cd setup-bundle-build/$(OFFLINE_TAR_NAME) && sed -e 's#%NAME%#$(NAME)#;s#%VERSION%#$(VERSION)#;s#%RELEASE%#$(RELEASE)#;' group_vars/all.in > group_vars/all
	$(PYTHON) $(DEPS_SCRIPT) -d $(DIST) -r $(DIST_MAJOR) -u $(AW_REPO_URL) -s setup-bundle-build/$(OFFLINE_TAR_NAME) -v -v -v
	cd setup-bundle-build && tar -czf $(OFFLINE_TAR_FILE) --exclude "*/all.in" $(OFFLINE_TAR_NAME)/
	ln -sf $(OFFLINE_TAR_FILE) setup-bundle-build/$(OFFLINE_TAR_LINK)

setup-bundle-build/$(OFFLINE_TAR_CHECKSUM):
	@if [ "$(OFFICIAL)" != "yes" ] ; then \
	    cd setup-bundle-build && $(SHASUM_BIN) $(NAME)*.tar.gz > $(notdir $@) ; \
	else \
	    cd setup-bundle-build && $(SHASUM_BIN) $(NAME)*.tar.gz | $(GPG_BIN) --clearsign --batch --passphrase "$(GPG_PASSPHRASE)" -u "$(GPG_KEY)" -o $(notdir $@) - ; \
	fi

setup_bundle_tarball: setup-bundle-build setup-bundle-build/$(OFFLINE_TAR_FILE) setup-bundle-build/$(OFFLINE_TAR_CHECKSUM)
	@echo "#############################################"
	@echo "Offline artifacts:"
	@echo setup-bundle-build/$(OFFLINE_TAR_FILE)
	@echo setup-bundle-build/$(OFFLINE_TAR_LINK)
	@echo setup-bundle-build/$(OFFLINE_TAR_CHECKSUM)
	@echo "#############################################"

rpm-build:
	mkdir -p $@

rpm-build/$(SDIST_TAR_FILE): rpm-build dist/$(SDIST_TAR_FILE)
	cp packaging/rpm/$(NAME).spec rpm-build/
	cp packaging/rpm/$(NAME).te rpm-build/
	cp packaging/rpm/$(NAME).sysconfig rpm-build/
	cp packaging/remove_tower_source.py rpm-build/
	if [ "$(OFFICIAL)" != "yes" ] ; then \
	  (cd dist/ && tar zxf $(SDIST_TAR_FILE)) ; \
	  (cd dist/ && mv $(NAME)-$(VERSION)-$(BUILD) $(NAME)-$(VERSION)) ; \
	  (cd dist/ && tar czf ../rpm-build/$(SDIST_TAR_FILE) $(NAME)-$(VERSION)) ; \
	  ln -sf $(SDIST_TAR_FILE) rpm-build/$(NAME)-$(VERSION).tar.gz ; \
	else \
	  cp -a dist/$(SDIST_TAR_FILE) rpm-build/ ; \
	fi

rpmtar: sdist rpm-build/$(SDIST_TAR_FILE)

rpm-build/$(RPM_NVR).src.rpm: /etc/mock/$(MOCK_CFG).cfg
	$(MOCK_BIN) -r $(MOCK_CFG) --resultdir rpm-build --buildsrpm --spec rpm-build/$(NAME).spec --sources rpm-build \
	   --define "tower_version $(VERSION)" --define "tower_release $(RELEASE)"
	@echo "#############################################"
	@echo "SRPM artifacts:"
	@echo rpm-build/$(RPM_NVR).src.rpm
	@echo "#############################################"

mock-srpm: rpmtar rpm-build/$(RPM_NVR).src.rpm

rpm-build/$(RPM_NVR).$(RPM_ARCH).rpm: rpm-build/$(RPM_NVR).src.rpm
	$(MOCK_BIN) -r $(MOCK_CFG) --resultdir rpm-build --rebuild rpm-build/$(RPM_NVR).src.rpm \
	   --define "tower_version $(VERSION)" --define "tower_release $(RELEASE)"
	@echo "#############################################"
	@echo "RPM artifacts:"
	@echo rpm-build/$(RPM_NVR).$(RPM_ARCH).rpm
	@echo "#############################################"

mock-rpm: rpmtar rpm-build/$(RPM_NVR).$(RPM_ARCH).rpm

ifeq ($(OFFICIAL),yes)
rpm-build/$(GPG_FILE): rpm-build
	$(GPG_BIN) --export -a "${GPG_KEY}" > "$@"

rpm-sign: rpm-build/$(GPG_FILE) rpmtar rpm-build/$(RPM_NVR).$(RPM_ARCH).rpm
	rpm --define "_signature gpg" --define "_gpg_name $(GPG_KEY)" --addsign rpm-build/$(RPM_NVR).$(RPM_ARCH).rpm
endif

deb-build:
	mkdir -p $@

deb-build/$(SDIST_TAR_NAME):
	mkdir -p deb-build
	tar -C deb-build/ -xvf dist/$(SDIST_TAR_FILE)
	cp -a packaging/debian deb-build/$(SDIST_TAR_NAME)/
	cp packaging/remove_tower_source.py deb-build/$(SDIST_TAR_NAME)/debian/
	sed -ie "s#^$(NAME) (\([^)]*\)) \([^;]*\);#$(NAME) ($(VERSION)-$(RELEASE)) $(DEB_DIST);#" deb-build/$(SDIST_TAR_NAME)/debian/changelog

ifeq ($(OFFICIAL),yes)
debian: sdist deb-build/$(SDIST_TAR_NAME) deb-build/$(GPG_FILE)

deb-build/$(GPG_FILE): deb-build
	$(GPG_BIN) --export -a "${GPG_KEY}" > "$@"
else
debian: sdist deb-build/$(SDIST_TAR_NAME)
endif

deb-build/$(NAME)_$(VERSION)-$(RELEASE)_$(DEB_ARCH).deb:
	cd deb-build/$(SDIST_TAR_NAME) && $(DEBUILD) -b
	@echo "#############################################"
	@echo "DEB artifacts:"
	@echo deb-build/$(NAME)_$(VERSION)-$(RELEASE)_$(DEB_ARCH).deb
	@echo "#############################################"

deb: debian deb-build/$(NAME)_$(VERSION)-$(RELEASE)_$(DEB_ARCH).deb

deb-build/$(NAME)_$(VERSION)-$(RELEASE)_source.changes:
	cd deb-build/$(SDIST_TAR_NAME) && $(DEBUILD) -S
	@echo "#############################################"
	@echo "DEB artifacts:"
	@echo deb-build/$(NAME)_$(VERSION)-$(RELEASE)_source.changes
	@echo "#############################################"

deb-src: debian deb-build/$(NAME)_$(VERSION)-$(RELEASE)_source.changes

deb-upload: deb
	$(DPUT_BIN) $(DPUT_OPTS) $(DEB_PPA) deb-build/$(NAME)_$(VERSION)-$(RELEASE)_$(DEB_ARCH).changes ; \

deb-src-upload: deb-src
	$(DPUT_BIN) $(DPUT_OPTS) $(DEB_PPA) deb-build/$(NAME)_$(VERSION)-$(RELEASE)_source.changes ; \

reprepro: deb
	mkdir -p $@/conf
	cp -a packaging/reprepro/* $@/conf/
	if [ "$(OFFICIAL)" = "yes" ] ; then \
	    echo "ask-passphrase" >> $@/conf/options; \
	    sed -i -e 's|^\(Codename:\)|SignWith: $(GPG_KEY)\n\1|' $@/conf/distributions ; \
	fi
	@DEB=deb-build/$(NAME)_$(VERSION)-$(RELEASE)_$(DEB_ARCH).deb ; \
	for DIST in trusty precise ; do \
	    echo "Removing '$(NAME)' from the $${DIST} apt repo" ; \
	    echo reprepro --export=force -b $@ remove $${DIST} $(NAME) ; \
	done; \
	reprepro --export=force -b $@ clearvanished; \
	for DIST in trusty precise ; do \
	    echo "Adding $${DEB} to the $${DIST} apt repo"; \
	    reprepro --keepunreferencedfiles --export=force -b $@ --ignore=brokenold includedeb $${DIST} $${DEB} ; \
	done; \

#
# Packer build targets
#

amazon-ebs:
	cd packaging/packer && $(PACKER) build -only $@ $(PACKER_BUILD_OPTS) -var "aws_instance_count=$(AWS_INSTANCE_COUNT)" -var "product_version=$(VERSION)" packer-$(NAME).json

virtualbox-ovf: packaging/packer/ansible-tower-$(VERSION)-virtualbox.box

packaging/packer/ansible-tower-$(VERSION)-virtualbox.box: packaging/packer/output-virtualbox-iso/centos-7.ovf
	cd packaging/packer && $(PACKER) build -only virtualbox-ovf $(PACKER_BUILD_OPTS) -var "aws_instance_count=$(AWS_INSTANCE_COUNT)" -var "product_version=$(VERSION)" packer-$(NAME).json

packaging/packer/output-virtualbox-iso/centos-6.ovf:
	cd packaging/packer && $(PACKER) build packer-centos-6.json

virtualbox-centos-6: packaging/packer/output-virtualbox-iso/centos-6.ovf

packaging/packer/output-virtualbox-iso/centos-7.ovf:
	cd packaging/packer && $(PACKER) build packer-centos-7.json

virtualbox-centos-7: packaging/packer/output-virtualbox-iso/centos-7.ovf

# TODO - figure out how to build the front-end and python requirements with
# 'build'
build:
	$(PYTHON) setup.py build

install:
	$(PYTHON) setup.py install $(SETUP_INSTALL_ARGS)

# Docker Compose Development environment
docker-compose:
	docker-compose -f tools/docker-compose.yml up --no-recreate<|MERGE_RESOLUTION|>--- conflicted
+++ resolved
@@ -12,9 +12,8 @@
 DEPS_SCRIPT ?= packaging/bundle/deps.py
 AW_REPO_URL ?= "http://releases.ansible.com/ansible-tower"
 
-<<<<<<< HEAD
 CLIENT_TEST_DIR ?= build_test
-=======
+
 # Determine appropriate shasum command
 UNAME_S := $(shell uname -s)
 ifeq ($(UNAME_S),Linux)
@@ -23,7 +22,6 @@
 ifeq ($(UNAME_S),Darwin)
     SHASUM_BIN ?= shasum -a 256
 endif
->>>>>>> 0ac4359b
 
 # Get the branch information from git
 GIT_DATE := $(shell git log -n 1 --format="%ai")
@@ -170,11 +168,7 @@
 	rm -rf setup-bundle-build
 
 # Remove temporary build files, compiled Python files.
-<<<<<<< HEAD
-clean: clean-rpm clean-deb clean-grunt clean-ui clean-tar clean-packer
-=======
 clean: clean-rpm clean-deb clean-grunt clean-ui clean-tar clean-packer clean-bundle
->>>>>>> 0ac4359b
 	rm -rf awx/lib/site-packages
 	rm -rf dist/*
 	rm -rf build $(NAME)-$(VERSION) *.egg-info
