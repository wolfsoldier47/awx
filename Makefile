PYTHON = python
PYTHON_VERSION = $(shell $(PYTHON) -c "from distutils.sysconfig import get_python_version; print get_python_version()")
SITELIB=$(shell $(PYTHON) -c "from distutils.sysconfig import get_python_lib; print get_python_lib()")
OFFICIAL ?= no
PACKER ?= packer
PACKER_BUILD_OPTS ?= -var 'official=$(OFFICIAL)' -var 'aw_repo_url=$(AW_REPO_URL)'
GRUNT ?= $(shell [ -t 0 ] && echo "grunt" || echo "grunt --no-color")
NODE ?= node
NPM_BIN ?= npm
DEPS_SCRIPT ?= packaging/bundle/deps.py
GIT_BRANCH ?= $(shell git rev-parse --abbrev-ref HEAD)

GCLOUD_AUTH ?= $(shell gcloud auth print-access-token)
COMPOSE_TAG ?= devel
# NOTE: This defaults the container image version to the branch that's active
# COMPOSE_TAG ?= $(GIT_BRANCH)

VENV_BASE ?= /venv
SCL_PREFIX ?=
CELERY_SCHEDULE_FILE ?= /celerybeat-schedule

# Python packages to install only from source (not from binary wheels)
# Comma separated list
SRC_ONLY_PKGS ?= cffi

# Determine appropriate shasum command
UNAME_S := $(shell uname -s)
ifeq ($(UNAME_S),Linux)
    SHASUM_BIN ?= sha256sum
endif
ifeq ($(UNAME_S),Darwin)
    SHASUM_BIN ?= shasum -a 256
endif

# Get the branch information from git
GIT_DATE := $(shell git log -n 1 --format="%ai")
DATE := $(shell date -u +%Y%m%d%H%M)

NAME = ansible-tower
VERSION = $(shell $(PYTHON) -c "from awx import __version__; print(__version__.split('-')[0])")
GIT_REMOTE_URL = $(shell git config --get remote.origin.url)
BUILD = 0.git$(DATE)
ifeq ($(OFFICIAL),yes)
    RELEASE ?= 1
    AW_REPO_URL ?= http://releases.ansible.com/ansible-tower
else
    RELEASE ?= $(BUILD)
    AW_REPO_URL ?= http://jenkins.testing.ansible.com/ansible-tower_nightlies_RTYUIOPOIUYTYU/$(GIT_BRANCH)
endif

# Allow AMI license customization
AWS_INSTANCE_COUNT ?= 0

# GPG signature parameters (BETA key not yet used)
GPG_BIN ?= gpg
GPG_RELEASE = 442667A9
GPG_RELEASE_FILE = GPG-KEY-ansible-release
GPG_BETA = D7B00447
GPG_BETA_FILE = GPG-KEY-ansible-beta

# Determine GPG key for package signing
ifeq ($(OFFICIAL),yes)
    GPG_KEY = $(GPG_RELEASE)
    GPG_FILE = $(GPG_RELEASE_FILE)
endif

# TAR build parameters
ifeq ($(OFFICIAL),yes)
    SETUP_TAR_NAME=$(NAME)-setup-$(VERSION)
    SDIST_TAR_NAME=$(NAME)-$(VERSION)
else
    SETUP_TAR_NAME=$(NAME)-setup-$(VERSION)-$(RELEASE)
    SDIST_TAR_NAME=$(NAME)-$(VERSION)-$(RELEASE)
endif
SDIST_TAR_FILE=$(SDIST_TAR_NAME).tar.gz
SETUP_TAR_FILE=$(SETUP_TAR_NAME).tar.gz
SETUP_TAR_LINK=$(NAME)-setup-latest.tar.gz
SETUP_TAR_CHECKSUM=$(NAME)-setup-CHECKSUM

# DEB build parameters
DEBUILD_BIN ?= debuild
DEBUILD_OPTS = 
DPUT_BIN ?= dput
DPUT_OPTS ?= -c .dput.cf -u
REPREPRO_BIN ?= reprepro
REPREPRO_OPTS ?= -b reprepro --export=changed
DEB_DIST ?=
ifeq ($(OFFICIAL),yes)
    # Sign official builds
    DEBUILD_OPTS += -k$(GPG_KEY)
    REPREPRO_OPTS += --ask-passphrase
else
    # Do not sign development builds
    DEBUILD_OPTS += -uc -us
endif
DEBUILD = $(DEBUILD_BIN) $(DEBUILD_OPTS)
DEB_PPA ?= mini_dinstall
DEB_ARCH ?= amd64
DEB_NVR = $(NAME)_$(VERSION)-$(RELEASE)~$(DEB_DIST)
DEB_NVRA = $(DEB_NVR)_$(DEB_ARCH)
DEB_NVRS = $(DEB_NVR)_source
DEB_TAR_NAME=$(NAME)-$(VERSION)
DEB_TAR_FILE=$(NAME)_$(VERSION).orig.tar.gz

# pbuilder parameters
PBUILDER_CACHE_DIR = /var/cache/pbuilder
PBUILDER_BIN ?= pbuilder
PBUILDER_OPTS ?= --debootstrapopts --variant=buildd --distribution $(DEB_DIST) --architecture $(DEB_ARCH) --basetgz $(PBUILDER_CACHE_DIR)/$(DEB_DIST)-$(DEB_ARCH)-base.tgz --buildresult $(PWD)/deb-build

# RPM build parameters
MOCK_BIN ?= mock
MOCK_CFG ?=
RPM_SPECDIR= packaging/rpm
RPM_SPEC = $(RPM_SPECDIR)/$(NAME).spec
RPM_DIST ?= $(shell rpm --eval '%{?dist}' 2>/dev/null)

# Provide a fallback value for RPM_DIST
ifeq ($(RPM_DIST),)
    RPM_DIST = .el6
endif
RPM_ARCH ?= $(shell rpm --eval '%{_arch}' 2>/dev/null)
# Provide a fallback value for RPM_ARCH
ifeq ($(RPM_ARCH),)
    RPM_ARCH = $(shell uname -m)
endif

# Software collections settings if on EL6
ifeq ($(RPM_DIST),.el6)
    SCL_PREFIX = python27-
    SCL_DEFINES = --define 'scl python27'
else
    SCL_PREFIX =
    SCL_DEFINES =
endif

RPM_NVR = $(SCL_PREFIX)$(NAME)-$(VERSION)-$(RELEASE)$(RPM_DIST)

# TAR Bundle build parameters
DIST = $(shell echo $(RPM_DIST) | sed -e 's|^\.\(el\)\([0-9]\).*|\1|')
DIST_MAJOR = $(shell echo $(RPM_DIST) | sed -e 's|^\.\(el\)\([0-9]\).*|\2|')
DIST_FULL = $(DIST)$(DIST_MAJOR)
OFFLINE_TAR_NAME = $(NAME)-setup-bundle-$(VERSION)-$(RELEASE).$(DIST_FULL)
OFFLINE_TAR_FILE = $(OFFLINE_TAR_NAME).tar.gz
OFFLINE_TAR_LINK = $(NAME)-setup-bundle-latest.$(DIST_FULL).tar.gz
OFFLINE_TAR_CHECKSUM=$(NAME)-setup-bundle-CHECKSUM

# Detect underlying OS distribution
DISTRO ?=
ifneq (,$(wildcard /etc/lsb-release))
    DISTRO = $(shell . /etc/lsb-release && echo $${DISTRIB_ID} | tr '[:upper:]' '[:lower:]')
endif
ifneq (,$(wildcard /etc/os-release))
    DISTRO = $(shell . /etc/os-release && echo $${ID})
endif
ifneq (,$(wildcard /etc/fedora-release))
    DISTRO = fedora
endif
ifneq (,$(wildcard /etc/centos-release))
    DISTRO = centos
endif
ifneq (,$(wildcard /etc/redhat-release))
    DISTRO = redhat
endif

# Adjust `setup.py install` parameters based on OS distribution
SETUP_INSTALL_ARGS = --skip-build --no-compile --root=$(DESTDIR) -v
ifeq ($(DISTRO),ubuntu)
    SETUP_INSTALL_ARGS += --install-layout=deb
endif

.DEFAULT_GOAL := build

.PHONY: clean clean-tmp clean-venv rebase push requirements requirements_dev \
	requirements_jenkins \
	develop refresh adduser migrate dbchange dbshell runserver celeryd \
	receiver test test_unit test_coverage coverage_html test_jenkins dev_build \
	release_build release_clean sdist rpmtar mock-rpm mock-srpm rpm-sign \
	deb deb-src debian debsign pbuilder reprepro setup_tarball \
	virtualbox-ovf virtualbox-centos-7 virtualbox-centos-6 \
	clean-bundle setup_bundle_tarball \
	ui-docker-machine ui-docker ui-release \
	ui-test ui-test-ci ui-test-saucelabs

# Remove setup build files
clean-tar:
	rm -rf tar-build

# Remove rpm build files
clean-rpm:
	rm -rf rpm-build

# Remove debian build files
clean-deb:
	rm -rf deb-build reprepro

# Remove packer artifacts
clean-packer:
	rm -rf packer_cache
	rm -rf packaging/packer/packer_cache
	rm -rf packaging/packer/output-virtualbox-iso/
	rm -rf packaging/packer/output-vmware-iso
	rm -f packaging/packer/ansible-tower-*.box
	rm -rf packaging/packer/ansible-tower*-ova
	rm -rf packaging/packer/ansible-tower*-vmx
	rm -f Vagrantfile

clean-bundle:
	rm -rf setup-bundle-build

# remove ui build artifacts
clean-ui:
	rm -rf awx/ui/static/
	rm -rf awx/ui/node_modules/
	rm -f awx/ui/.deps_built

clean-tmp:
	rm -rf tmp/

clean-venv:
	rm -rf venv/

# Remove temporary build files, compiled Python files.
<<<<<<< HEAD
clean: clean-rpm clean-deb clean-ui clean-tar clean-packer clean-bundle
=======
clean: clean-rpm clean-deb clean-grunt clean-ui clean-static clean-build-test clean-tar clean-packer clean-bundle clean-venv
>>>>>>> 48e15d98
	rm -rf awx/lib/site-packages
	rm -rf awx/lib/.deps_built
	rm -rf dist/*
	rm -rf tmp
	mkdir tmp
	rm -rf build $(NAME)-$(VERSION) *.egg-info
	find . -type f -regex ".*\.py[co]$$" -delete

# convenience target to assert environment variables are defined
guard-%:
	@if [ "${${*}}" == "" ]; then \
	    echo "The required environment variable '$*' is not set"; \
	    exit 1; \
	fi

# Fetch from origin, rebase local commits on top of origin commits.
rebase:
	git pull --rebase origin master

# Push changes to origin.
push:
	git push origin master

virtualenv: virtualenv_ansible virtualenv_tower

virtualenv_ansible:
	if [ "$(VENV_BASE)" ]; then \
		if [ ! -d "$(VENV_BASE)" ]; then \
			mkdir $(VENV_BASE); \
		fi; \
		if [ ! -d "$(VENV_BASE)/ansible" ]; then \
			virtualenv --system-site-packages --setuptools $(VENV_BASE)/ansible && \
			$(VENV_BASE)/ansible/bin/pip install -I setuptools==23.0.0 && \
			$(VENV_BASE)/ansible/bin/pip install -I pip==8.1.2; \
		fi; \
	fi

virtualenv_tower:
	if [ "$(VENV_BASE)" ]; then \
		if [ ! -d "$(VENV_BASE)" ]; then \
			mkdir $(VENV_BASE); \
		fi; \
		if [ ! -d "$(VENV_BASE)/tower" ]; then \
			virtualenv --system-site-packages --setuptools $(VENV_BASE)/tower && \
			$(VENV_BASE)/tower/bin/pip install -I setuptools==23.0.0 && \
			$(VENV_BASE)/tower/bin/pip install -I pip==8.1.2; \
		fi; \
	fi

requirements_ansible: virtualenv_ansible
	if [ "$(VENV_BASE)" ]; then \
		. $(VENV_BASE)/ansible/bin/activate; \
		$(VENV_BASE)/ansible/bin/pip install --no-binary $(SRC_ONLY_PKGS) -r requirements/requirements_ansible.txt ;\
	else \
	pip install --no-binary $(SRC_ONLY_PKGS) -r requirements/requirements_ansible.txt ; \
	fi

# Install third-party requirements needed for Tower's environment.
requirements_tower: virtualenv_tower
	if [ "$(VENV_BASE)" ]; then \
		. $(VENV_BASE)/tower/bin/activate; \
		$(VENV_BASE)/tower/bin/pip install --no-binary $(SRC_ONLY_PKGS) -r requirements/requirements.txt ;\
	else \
	pip install --no-binary $(SRC_ONLY_PKGS) -r requirements/requirements.txt ; \
	fi

requirements_tower_dev:
	if [ "$(VENV_BASE)" ]; then \
		. $(VENV_BASE)/tower/bin/activate; \
		$(VENV_BASE)/tower/bin/pip install -r requirements/requirements_dev.txt; \
	fi

# Install third-party requirements needed for running unittests in jenkins
requirements_jenkins:
	if [ "$(VENV_BASE)" ]; then \
		. $(VENV_BASE)/tower/bin/activate; \
		$(VENV_BASE)/tower/bin/pip install -Ir requirements/requirements_jenkins.txt; \
	else \
		pip install -Ir requirements/requirements_jenkins..txt; \
	fi && \
	$(NPM_BIN) install csslint

requirements: requirements_ansible requirements_tower

requirements_dev: requirements requirements_tower_dev

requirements_test: requirements requirements_jenkins

# "Install" ansible-tower package in development mode.
develop:
	@if [ "$(VIRTUAL_ENV)" ]; then \
	    pip uninstall -y awx; \
	    $(PYTHON) setup.py develop; \
	else \
	    sudo pip uninstall -y awx; \
	    sudo $(PYTHON) setup.py develop; \
	fi

version_file:
	mkdir -p /var/lib/awx/
	python -c "import awx as awx; print awx.__version__" > /var/lib/awx/.tower_version

# Do any one-time init tasks.
init:
	if [ "$(VENV_BASE)" ]; then \
		. $(VENV_BASE)/tower/bin/activate; \
	fi; \
	tower-manage register_instance --primary --hostname=127.0.0.1; \

# Refresh development environment after pulling new code.
refresh: clean requirements_dev version_file develop migrate

# Create Django superuser.
adduser:
	tower-manage createsuperuser

# Create database tables and apply any new migrations.
migrate:
	if [ "$(VENV_BASE)" ]; then \
		. $(VENV_BASE)/tower/bin/activate; \
	fi; \
	tower-manage migrate --noinput --fake-initial

# Run after making changes to the models to create a new migration.
dbchange:
	tower-manage makemigrations

# access database shell, asks for password
dbshell:
	sudo -u postgres psql -d awx-dev

server_noattach:
	tmux new-session -d -s tower 'exec make runserver'
	tmux rename-window 'Tower'
	tmux select-window -t tower:0
	tmux split-window -v 'exec make celeryd'
	tmux split-window -h 'exec make taskmanager'
	tmux new-window 'exec make receiver'
	tmux select-window -t tower:1
	tmux rename-window 'Extra Services'
	tmux split-window -v 'exec make socketservice'
	tmux split-window -h 'exec make factcacher'

server: server_noattach
	tmux -2 attach-session -t tower

# Use with iterm2's native tmux protocol support
servercc: server_noattach
	tmux -2 -CC attach-session -t tower

# Alternate approach to tmux to run all development tasks specified in
# Procfile.  https://youtu.be/OPMgaibszjk
honcho:
	@if [ "$(VENV_BASE)" ]; then \
		. $(VENV_BASE)/tower/bin/activate; \
	fi; \
	honcho start

# Run the built-in development webserver (by default on http://localhost:8013).
runserver:
	@if [ "$(VENV_BASE)" ]; then \
		. $(VENV_BASE)/tower/bin/activate; \
	fi; \
	$(PYTHON) manage.py runserver

# Run to start the background celery worker for development.
celeryd:
	@if [ "$(VENV_BASE)" ]; then \
		. $(VENV_BASE)/tower/bin/activate; \
	fi; \
	$(PYTHON) manage.py celeryd -l DEBUG -B --autoscale=20,2 -Ofair --schedule=$(CELERY_SCHEDULE_FILE)

# Run to start the zeromq callback receiver
receiver:
	@if [ "$(VENV_BASE)" ]; then \
		. $(VENV_BASE)/tower/bin/activate; \
	fi; \
	$(PYTHON) manage.py run_callback_receiver

taskmanager:
	@if [ "$(VENV_BASE)" ]; then \
		. $(VENV_BASE)/tower/bin/activate; \
	fi; \
	$(PYTHON) manage.py run_task_system

socketservice:
	@if [ "$(VENV_BASE)" ]; then \
		. $(VENV_BASE)/tower/bin/activate; \
	fi; \
	$(PYTHON) manage.py run_socketio_service

factcacher:
	@if [ "$(VENV_BASE)" ]; then \
		. $(VENV_BASE)/tower/bin/activate; \
	fi; \
	$(PYTHON) manage.py run_fact_cache_receiver

reports:
	mkdir -p $@

pep8: reports
	@(set -o pipefail && $@ | tee reports/$@.report)

flake8: reports
	@$@ --output-file=reports/$@.report

pyflakes: reports
	@(set -o pipefail && $@ | tee reports/$@.report)

pylint: reports
	@(set -o pipefail && $@ | reports/$@.report)

check: flake8 pep8 # pyflakes pylint

TEST_DIRS=awx/main/tests
# Run all API unit tests.
test:
	@if [ "$(VENV_BASE)" ]; then \
		. $(VENV_BASE)/tower/bin/activate; \
	fi; \
	py.test $(TEST_DIRS)

test_unit:
	@if [ "$(VENV_BASE)" ]; then \
		. $(VENV_BASE)/tower/bin/activate; \
	fi; \
	py.test awx/main/tests/unit

# Run all API unit tests with coverage enabled.
test_coverage:
	@if [ "$(VENV_BASE)" ]; then \
		. $(VENV_BASE)/tower/bin/activate; \
	fi; \
	py.test --create-db --cov=awx --cov-report=xml --junitxml=./reports/junit.xml $(TEST_DIRS)

# Output test coverage as HTML (into htmlcov directory).
coverage_html:
	coverage html

# Run API unit tests across multiple Python/Django versions with Tox.
test_tox:
	tox -v

# Run unit tests to produce output for Jenkins.
# Alias existing make target so old versions run against Jekins the same way
test_jenkins : test_coverage

# UI TASKS
# --------------------------------------

ui-deps-built: awx/ui/package.json
	$(NPM_BIN) --prefix awx/ui install awx/ui
	touch awx/ui/.deps_built

ui-docker-machine: ui-deps-built
	$(NPM_BIN) --prefix awx/ui run build-docker-machine

ui-docker: ui-deps-built
	$(NPM_BIN) --prefix awx/ui run build-docker-cid

ui-release: ui-deps-built
	$(NPM_BIN) --prefix awx/ui run build-release

ui-test: ui-deps-built
	$(NPM_BIN) --prefix awx/ui run test

ui-test-ci: ui-deps-built
	$(NPM_BIN) --prefix awx/ui run test:ci

testjs_ci:
	echo "Update UI unittests later" #ui-test-ci

jshint: ui-deps-built
	grunt --gruntfile awx/ui/Gruntfile.js jshint #Depends on node 6.x and npm 3.x installed on Jenkins slave

ui-test-saucelabs: ui-deps-built
	$(NPM_BIN) --prefix awx/ui run test:saucelabs

# END UI TASKS
# --------------------------------------

# Build a pip-installable package into dist/ with a timestamped version number.
dev_build:
	$(PYTHON) setup.py dev_build

# Build a pip-installable package into dist/ with the release version number.
release_build:
	$(PYTHON) setup.py release_build

# Build setup tarball
tar-build/$(SETUP_TAR_FILE):
	@mkdir -p tar-build
	@cp -a setup tar-build/$(SETUP_TAR_NAME)
	@rsync -az docs/licenses tar-build/$(SETUP_TAR_NAME)/
	@cd tar-build/$(SETUP_TAR_NAME) && sed -e 's#%NAME%#$(NAME)#;s#%VERSION%#$(VERSION)#;s#%RELEASE%#$(RELEASE)#;' group_vars/all.in > group_vars/all
	@cd tar-build && tar -czf $(SETUP_TAR_FILE) --exclude "*/all.in" --exclude "**/test/*" $(SETUP_TAR_NAME)/
	@ln -sf $(SETUP_TAR_FILE) tar-build/$(SETUP_TAR_LINK)

tar-build/$(SETUP_TAR_CHECKSUM):
	@if [ "$(OFFICIAL)" != "yes" ] ; then \
	    cd tar-build && $(SHASUM_BIN) $(NAME)*.tar.gz > $(notdir $@) ; \
	else \
	    cd tar-build && $(SHASUM_BIN) $(NAME)*.tar.gz | $(GPG_BIN) --clearsign --batch --passphrase "$(GPG_PASSPHRASE)" -u "$(GPG_KEY)" -o $(notdir $@) - ; \
	fi

setup_tarball: tar-build/$(SETUP_TAR_FILE) tar-build/$(SETUP_TAR_CHECKSUM)
	@echo "#############################################"
	@echo "Artifacts:"
	@echo tar-build/$(SETUP_TAR_FILE)
	@echo tar-build/$(SETUP_TAR_LINK)
	@echo tar-build/$(SETUP_TAR_CHECKSUM)
	@echo "#############################################"

release_clean:
	-(rm *.tar)
	-(rm -rf ($RELEASE))

dist/$(SDIST_TAR_FILE): ui-release
	BUILD="$(BUILD)" $(PYTHON) setup.py sdist

sdist: dist/$(SDIST_TAR_FILE)
	@echo "#############################################"
	@echo "Artifacts:"
	@echo dist/$(SDIST_TAR_FILE)
	@echo "#############################################"

# Build setup bundle tarball
setup-bundle-build:
	mkdir -p $@

# TODO - Somehow share implementation with setup_tarball
setup-bundle-build/$(OFFLINE_TAR_FILE):
	cp -a setup setup-bundle-build/$(OFFLINE_TAR_NAME)
	rsync -az docs/licenses setup-bundle-build/$(OFFLINE_TAR_NAME)/
	cd setup-bundle-build/$(OFFLINE_TAR_NAME) && sed -e 's#%NAME%#$(NAME)#;s#%VERSION%#$(VERSION)#;s#%RELEASE%#$(RELEASE)#;' group_vars/all.in > group_vars/all
	$(PYTHON) $(DEPS_SCRIPT) -d $(DIST) -r $(DIST_MAJOR) -u $(AW_REPO_URL) -s setup-bundle-build/$(OFFLINE_TAR_NAME) -v -v -v
	cd setup-bundle-build && tar -czf $(OFFLINE_TAR_FILE) --exclude "*/all.in" $(OFFLINE_TAR_NAME)/
	ln -sf $(OFFLINE_TAR_FILE) setup-bundle-build/$(OFFLINE_TAR_LINK)

setup-bundle-build/$(OFFLINE_TAR_CHECKSUM):
	@if [ "$(OFFICIAL)" != "yes" ] ; then \
	    cd setup-bundle-build && $(SHASUM_BIN) $(NAME)*.tar.gz > $(notdir $@) ; \
	else \
	    cd setup-bundle-build && $(SHASUM_BIN) $(NAME)*.tar.gz | $(GPG_BIN) --clearsign --batch --passphrase "$(GPG_PASSPHRASE)" -u "$(GPG_KEY)" -o $(notdir $@) - ; \
	fi

setup_bundle_tarball: setup-bundle-build setup-bundle-build/$(OFFLINE_TAR_FILE) setup-bundle-build/$(OFFLINE_TAR_CHECKSUM)
	@echo "#############################################"
	@echo "Offline artifacts:"
	@echo setup-bundle-build/$(OFFLINE_TAR_FILE)
	@echo setup-bundle-build/$(OFFLINE_TAR_LINK)
	@echo setup-bundle-build/$(OFFLINE_TAR_CHECKSUM)
	@echo "#############################################"

rpm-build:
	mkdir -p $@

rpm-build/$(SDIST_TAR_FILE): rpm-build dist/$(SDIST_TAR_FILE)
	cp packaging/rpm/$(NAME).spec rpm-build/
	cp packaging/rpm/$(NAME).te rpm-build/
	cp packaging/rpm/$(NAME).sysconfig rpm-build/
	cp packaging/remove_tower_source.py rpm-build/
	cp packaging/bytecompile.sh rpm-build/
	if [ "$(OFFICIAL)" != "yes" ] ; then \
	  (cd dist/ && tar zxf $(SDIST_TAR_FILE)) ; \
	  (cd dist/ && mv $(NAME)-$(VERSION)-$(BUILD) $(NAME)-$(VERSION)) ; \
	  (cd dist/ && tar czf ../rpm-build/$(SDIST_TAR_FILE) $(NAME)-$(VERSION)) ; \
	  ln -sf $(SDIST_TAR_FILE) rpm-build/$(NAME)-$(VERSION).tar.gz ; \
	else \
	  cp -a dist/$(SDIST_TAR_FILE) rpm-build/ ; \
	fi

rpmtar: sdist rpm-build/$(SDIST_TAR_FILE)

rpm-build/$(RPM_NVR).src.rpm: /etc/mock/$(MOCK_CFG).cfg
	$(MOCK_BIN) -r $(MOCK_CFG) --resultdir rpm-build --buildsrpm --spec rpm-build/$(NAME).spec --sources rpm-build \
	   --define "tower_version $(VERSION)" --define "tower_release $(RELEASE)" $(SCL_DEFINES)

mock-srpm: rpmtar rpm-build/$(RPM_NVR).src.rpm
	@echo "#############################################"
	@echo "Artifacts:"
	@echo rpm-build/$(RPM_NVR).src.rpm
	@echo "#############################################"

rpm-build/$(RPM_NVR).$(RPM_ARCH).rpm: rpm-build/$(RPM_NVR).src.rpm
	$(MOCK_BIN) -r $(MOCK_CFG) --resultdir rpm-build --rebuild rpm-build/$(RPM_NVR).src.rpm \
	   --define "tower_version $(VERSION)" --define "tower_release $(RELEASE)" $(SCL_DEFINES)

mock-rpm: rpmtar rpm-build/$(RPM_NVR).$(RPM_ARCH).rpm
	@echo "#############################################"
	@echo "Artifacts:"
	@echo rpm-build/$(RPM_NVR).$(RPM_ARCH).rpm
	@echo "#############################################"

ifeq ($(OFFICIAL),yes)
rpm-build/$(GPG_FILE): rpm-build
	$(GPG_BIN) --export -a "${GPG_KEY}" > "$@"

rpm-sign: rpm-build/$(GPG_FILE) rpmtar rpm-build/$(RPM_NVR).$(RPM_ARCH).rpm
	rpm --define "_signature gpg" --define "_gpg_name $(GPG_KEY)" --addsign rpm-build/$(RPM_NVR).$(RPM_ARCH).rpm
endif

deb-build:
	mkdir -p $@

deb-build/$(DEB_TAR_NAME): dist/$(SDIST_TAR_FILE)
	mkdir -p $(dir $@)
	@if [ "$(OFFICIAL)" != "yes" ] ; then \
	  tar -C deb-build/ -xvf dist/$(SDIST_TAR_FILE) ; \
	  mv deb-build/$(SDIST_TAR_NAME) deb-build/$(DEB_TAR_NAME) ; \
	  cd deb-build && tar czf $(DEB_TAR_FILE) $(DEB_TAR_NAME) ; \
	else \
	  cp -a dist/$(SDIST_TAR_FILE) deb-build/$(DEB_TAR_FILE) ; \
	fi
	cd deb-build && tar -xf $(DEB_TAR_FILE)
	cp -a packaging/debian deb-build/$(DEB_TAR_NAME)/
	cp packaging/remove_tower_source.py deb-build/$(DEB_TAR_NAME)/debian/
	sed -ie "s#^$(NAME) (\([^)]*\)) \([^;]*\);#$(NAME) ($(VERSION)-$(RELEASE)~$(DEB_DIST)) $(DEB_DIST);#" deb-build/$(DEB_TAR_NAME)/debian/changelog

ifeq ($(OFFICIAL),yes)
debian: deb-build/$(DEB_TAR_NAME) deb-build/$(GPG_FILE)

deb-build/$(GPG_FILE): deb-build
	$(GPG_BIN) --export -a "${GPG_KEY}" > "$@"
else
debian: deb-build/$(DEB_TAR_NAME)
endif

deb-build/$(DEB_NVR).dsc: deb-build/$(DEB_TAR_NAME)
	cd deb-build/$(DEB_TAR_NAME) && \
		cp debian/control.$(DEB_DIST) debian/control && \
		$(DEBUILD) -S

deb-src: deb-build/$(DEB_NVR).dsc
	@echo "#############################################"
	@echo "Artifacts:"
	@echo deb-build/$(DEB_NVR).dsc
	@echo deb-build/$(DEB_NVRS).changes
	@echo "#############################################"

$(PBUILDER_CACHE_DIR)/$(DEB_DIST)-$(DEB_ARCH)-base.tgz:
	$(PBUILDER_BIN) create $(PBUILDER_OPTS)

pbuilder: $(PBUILDER_CACHE_DIR)/$(DEB_DIST)-$(DEB_ARCH)-base.tgz deb-build/$(DEB_NVRA).deb

deb-build/$(DEB_NVRA).deb: deb-build/$(DEB_NVR).dsc $(PBUILDER_CACHE_DIR)/$(DEB_DIST)-$(DEB_ARCH)-base.tgz
	# cd deb-build/$(DEB_TAR_NAME) && $(DEBUILD) -b
	$(PBUILDER_BIN) update $(PBUILDER_OPTS)
	$(PBUILDER_BIN) execute $(PBUILDER_OPTS) --save-after-exec packaging/pbuilder/setup.sh $(DEB_DIST)
	$(PBUILDER_BIN) build $(PBUILDER_OPTS) deb-build/$(DEB_NVR).dsc

deb: guard-DEB_DIST deb-build/$(DEB_NVRA).deb
	@echo "#############################################"
	@echo "Artifacts:"
	@echo deb-build/$(DEB_NVRA).deb
	@echo "#############################################"

deb-upload: deb-build/$(DEB_NVRA).changes
	$(DPUT_BIN) $(DPUT_OPTS) $(DEB_PPA) deb-build/$(DEB_NVRA).changes

dput: deb-build/$(DEB_NVRA).changes
	$(DPUT_BIN) $(DPUT_OPTS) $(DEB_PPA) deb-build/$(DEB_NVRA).changes

deb-src-upload: deb-build/$(DEB_NVRS).changes
	$(DPUT_BIN) $(DPUT_OPTS) $(DEB_PPA) deb-build/$(DEB_NVRS).changes

debsign: deb-build/$(DEB_NVRS).changes debian deb-build/$(DEB_NVR).dsc
	debsign -k$(GPG_KEY) deb-build/$(DEB_NVRS).changes deb-build/$(DEB_NVR).dsc

reprepro/conf:
	mkdir -p $@
	cp -a packaging/reprepro/* $@/
	if [ "$(OFFICIAL)" = "yes" ] ; then \
	    sed -i -e 's|^\(Codename:\)|SignWith: $(GPG_KEY)\n\1|' $@/distributions ; \
	fi

reprepro: deb-build/$(DEB_NVRA).deb reprepro/conf
	$(REPREPRO_BIN) $(REPREPRO_OPTS) clearvanished
	for COMPONENT in non-free $(VERSION); do \
	  $(REPREPRO_BIN) $(REPREPRO_OPTS) -C $$COMPONENT remove $(DEB_DIST) $(NAME) ; \
	  $(REPREPRO_BIN) $(REPREPRO_OPTS) -C $$COMPONENT --keepunreferencedfiles --ignore=brokenold includedeb $(DEB_DIST) deb-build/$(DEB_NVRA).deb ; \
	done


#
# Packer build targets
#

amazon-ebs:
	cd packaging/packer && $(PACKER) build -only $@ $(PACKER_BUILD_OPTS) -var "aws_instance_count=$(AWS_INSTANCE_COUNT)" -var "product_version=$(VERSION)" packer-$(NAME).json

# Vagrant box using virtualbox provider
vagrant-virtualbox: packaging/packer/ansible-tower-$(VERSION)-virtualbox.box

packaging/packer/ansible-tower-$(VERSION)-virtualbox.box: packaging/packer/output-virtualbox-iso/centos-7.ovf
	cd packaging/packer && $(PACKER) build -only virtualbox-ovf $(PACKER_BUILD_OPTS) -var "aws_instance_count=$(AWS_INSTANCE_COUNT)" -var "product_version=$(VERSION)" packer-$(NAME).json

packaging/packer/output-virtualbox-iso/centos-7.ovf:
	cd packaging/packer && $(PACKER) build -only virtualbox-iso packer-centos-7.json

virtualbox-iso: packaging/packer/output-virtualbox-iso/centos-7.ovf

# Vagrant box using VMware provider
vagrant-vmware: packaging/packer/ansible-tower-$(VERSION)-vmware.box

packaging/packer/output-vmware-iso/centos-7.vmx:
	cd packaging/packer && $(PACKER) build -only vmware-iso packer-centos-7.json

packaging/packer/ansible-tower-$(VERSION)-vmware.box: packaging/packer/output-vmware-iso/centos-7.vmx
	cd packaging/packer && $(PACKER) build -only vmware-vmx $(PACKER_BUILD_OPTS) -var "aws_instance_count=$(AWS_INSTANCE_COUNT)" -var "product_version=$(VERSION)" packer-$(NAME).json

# TODO - figure out how to build the front-end and python requirements with
# 'build'
build:
	export SCL_PREFIX
	$(PYTHON) setup.py build

install:
	export SCL_PREFIX HTTPD_SCL_PREFIX
	$(PYTHON) setup.py install $(SETUP_INSTALL_ARGS)

docker-auth:
	docker login -e 1234@5678.com -u oauth2accesstoken -p "$(GCLOUD_AUTH)" https://gcr.io

# Docker Compose Development environment
docker-compose: docker-auth
	TAG=$(COMPOSE_TAG) docker-compose -f tools/docker-compose.yml up --no-recreate

docker-compose-test: docker-auth
	cd tools && TAG=$(COMPOSE_TAG) docker-compose run --rm --service-ports tower /bin/bash

docker-compose-build:
	docker build -t ansible/tower_devel -f tools/docker-compose/Dockerfile .
	docker tag ansible/tower_devel gcr.io/ansible-tower-engineering/tower_devel:$(COMPOSE_TAG)
	#docker push gcr.io/ansible-tower-engineering/tower_devel:$(COMPOSE_TAG)

MACHINE?=default
docker-clean:
	rm -f awx/lib/.deps_built
	eval $$(docker-machine env $(MACHINE))
	docker stop $$(docker ps -a -q)
	-docker rm $$(docker ps -f name=tools_tower -a -q)
	-docker images | grep "tower_devel" | awk '{print $3}' | xargs docker rmi

docker-refresh: docker-clean docker-compose

mongo-debug-ui:
	docker run -it --rm --name mongo-express --link tools_mongo_1:mongo -e ME_CONFIG_OPTIONS_EDITORTHEME=ambiance -e ME_CONFIG_BASICAUTH_USERNAME=admin -e ME_CONFIG_BASICAUTH_PASSWORD=password -p 8081:8081 knickers/mongo-express

mongo-container:
	docker run -it --link tools_mongo_1:mongo --rm mongo sh -c 'exec mongo "$MONGO_PORT_27017_TCP_ADDR:$MONGO_PORT_27017_TCP_PORT/system_tracking_dev"'

psql-container:
	docker run -it --link tools_postgres_1:postgres --rm postgres:9.4.1 sh -c 'exec psql -h "$$POSTGRES_PORT_5432_TCP_ADDR" -p "$$POSTGRES_PORT_5432_TCP_PORT" -U postgres'<|MERGE_RESOLUTION|>--- conflicted
+++ resolved
@@ -220,11 +220,7 @@
 	rm -rf venv/
 
 # Remove temporary build files, compiled Python files.
-<<<<<<< HEAD
 clean: clean-rpm clean-deb clean-ui clean-tar clean-packer clean-bundle
-=======
-clean: clean-rpm clean-deb clean-grunt clean-ui clean-static clean-build-test clean-tar clean-packer clean-bundle clean-venv
->>>>>>> 48e15d98
 	rm -rf awx/lib/site-packages
 	rm -rf awx/lib/.deps_built
 	rm -rf dist/*
