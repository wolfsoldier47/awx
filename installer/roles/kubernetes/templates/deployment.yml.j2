---
apiVersion: v1
kind: ServiceAccount
metadata:
  name: awx
  namespace: {{ kubernetes_namespace }}
{% if kubernetes_service_account_annotations is defined %}
  annotations:
{% for key, value in kubernetes_service_account_annotations.items() %}
    {{ key }}: {{ value }}
{% endfor %}
{% endif %}
{% if kubernetes_image_pull_secrets is defined %}
imagePullSecrets:
  - name: "{{ kubernetes_image_pull_secrets }}"
{% endif %}

{% if awx_psp_create is defined and awx_psp_create | bool %}
---
apiVersion: policy/v1beta1
kind: PodSecurityPolicy
metadata:
  name: {{ awx_psp_name }}-psp
spec:
{% if awx_psp_privileged is defined %}
  privileged: {{ awx_psp_privileged }}
  allowPrivilegeEscalation: {{ awx_psp_privileged }}
{% endif %}
  requiredDropCapabilities:
    - ALL
  volumes:
    - 'configMap'
    - 'emptyDir'
    - 'projected'
    - 'secret'
    - 'downwardAPI'
    - 'persistentVolumeClaim'
  hostNetwork: false
  hostIPC: false
  hostPID: false
  runAsUser:
    rule: 'MustRunAsNonRoot'
  seLinux:
    rule: 'RunAsAny'
  supplementalGroups:
    rule: 'RunAsAny'
  fsGroup:
    rule: 'RunAsAny'

---
apiVersion: rbac.authorization.k8s.io/v1
kind: Role
metadata:
  namespace: {{ kubernetes_namespace }}
  name: {{ awx_psp_name }}-role
rules:
- apiGroups:
  - policy
  resources:
  - podsecuritypolicies
  resourceNames:
  - {{ awx_psp_name }}-psp
  verbs:
  - use

---
apiVersion: rbac.authorization.k8s.io/v1
kind: RoleBinding
metadata:
  name: {{ awx_psp_name }}-role-binding
  namespace: {{ kubernetes_namespace }}
roleRef:
  apiGroup: rbac.authorization.k8s.io
  kind: Role
  name: {{ awx_psp_name }}-role
subjects:
- kind: ServiceAccount
  name: awx
  namespace: {{ kubernetes_namespace }}
{% endif %}

---
apiVersion: {{ kubernetes_deployment_api_version }}
kind: Deployment
metadata:
  name: {{ kubernetes_deployment_name }}
  namespace: {{ kubernetes_namespace }}
{% if openshift_host is defined %}
  labels:
    app: {{ kubernetes_deployment_name }}
{% endif %}
spec:
  replicas: 1
{% if kubernetes_deployment_api_version == "apps/v1" %}
  selector:
    matchLabels:
      app: {{ kubernetes_deployment_name }}
{% endif %}
  template:
    metadata:
      labels:
        name: {{ kubernetes_deployment_name }}-web-deploy
        service: django
        app: {{ kubernetes_deployment_name }}
    spec:
      serviceAccountName: awx
      terminationGracePeriodSeconds: 10
{% if custom_venvs is defined %}
{% set trusted_hosts = "" %}
      initContainers:
        - image: 'centos:7'
          name: init-custom-venvs
{% if http_proxy is defined or https_proxy is defined %}
{% set trusted_hosts = "--trusted-host pypi.org --trusted-host files.pythonhosted.org --trusted-host pypi.python.org" %}
          env:
{% if http_proxy is defined %}
            - name: http_proxy
              value: {{ http_proxy }}
{% endif %}
{% if https_proxy is defined %}
            - name: https_proxy
              value: {{ https_proxy }}
{% endif %}
{% if no_proxy is defined %}
            - name: no_proxy
              value: {{ no_proxy }}
{% endif %}
{% endif %}
          command:
            - sh
            - '-c'
            - >-
              yum install -y ansible curl python-setuptools epel-release \
                openssl openssl-devel gcc python-devel &&
              yum install -y python-virtualenv python36 python36-devel &&
              mkdir -p {{ custom_venvs_path }} &&
{% for custom_venv in custom_venvs %}
              virtualenv -p {{ custom_venv.python | default(custom_venvs_python) }} \
                {{ custom_venvs_path }}/{{ custom_venv.name }} &&
              source {{ custom_venvs_path }}/{{ custom_venv.name }}/bin/activate &&
              {{ custom_venvs_path }}/{{ custom_venv.name }}/bin/pip install {{ trusted_hosts }} -U psutil \
                "ansible=={{ custom_venv.python_ansible_version }}" &&
{% if custom_venv.python_modules is defined %}
              {{ custom_venvs_path }}/{{ custom_venv.name }}/bin/pip install {{ trusted_hosts }} -U \
                {% for module in custom_venv.python_modules %}{{ module }} {% endfor %} &&
{% endif %}
              deactivate &&
{% endfor %}
              :
          volumeMounts:
            - name: custom-venvs
              mountPath: {{ custom_venvs_path }}
{% endif %}
      containers:
        - name: {{ kubernetes_deployment_name }}-web
{% if web_security_context_enabled is defined and web_security_context_enabled | bool %}
          securityContext:
{% if web_security_context_privileged is defined %}
            privileged: {{ web_security_context_privileged }}
{% endif %}
{% endif %}
          image: "{{ kubernetes_awx_image }}:{{ kubernetes_web_version }}"
          imagePullPolicy: Always
          ports:
            - containerPort: 8052
{% if ca_trust_dir is defined %}
          env:
            - name: REQUESTS_CA_BUNDLE
              value: /etc/pki/ca-trust/extracted/pem/tls-ca-bundle.pem
{% endif %}
          volumeMounts:
            - name: supervisor-socket
              mountPath: "/var/run/supervisor"
            - name: rsyslog-socket
              mountPath: "/var/run/awx-rsyslog"
            - name: rsyslog-dir
              mountPath: "/var/lib/awx/rsyslog"
{% if ca_trust_dir is defined %}
            - name: {{ kubernetes_deployment_name }}-ca-trust-dir
              mountPath: "{{ ca_trust_dir }}"
              readOnly: true
{% endif %}
{% if project_data_dir is defined %}
            - name: {{ kubernetes_deployment_name }}-project-data-dir
              mountPath: "/var/lib/awx/projects"
              readOnly: false
{% endif %}
{% if custom_venvs is defined %}
            - name: custom-venvs
              mountPath: {{ custom_venvs_path }}
{% endif %}
            - name: {{ kubernetes_deployment_name }}-application-config
              mountPath: "/etc/tower/settings.py"
              subPath: settings.py
              readOnly: true

            - name: {{ kubernetes_deployment_name }}-nginx-config
              mountPath: /etc/nginx/nginx.conf
              subPath: nginx.conf
              readOnly: true

            - name: "{{ kubernetes_deployment_name }}-application-credentials"
              mountPath: "/etc/tower/conf.d/"
              readOnly: true

            - name: {{ kubernetes_deployment_name }}-launch-awx-web
              mountPath: "/usr/bin/launch_awx.sh"
              subPath: "launch_awx.sh"
              readOnly: true

            - name: {{ kubernetes_deployment_name }}-launch-awx-task
              mountPath: "/usr/bin/launch_awx_task.sh"
              subPath: "launch_awx_task.sh"
              readOnly: true

            - name: {{ kubernetes_deployment_name }}-supervisor-web-config
              mountPath: "/etc/supervisord.conf"
              subPath: supervisor.conf
              readOnly: true

            - name: {{ kubernetes_deployment_name }}-supervisor-task-config
              mountPath: "/etc/supervisord_task.conf"
              subPath: supervisor_task.conf
              readOnly: true

            - name: {{ kubernetes_deployment_name }}-secret-key
              mountPath: "/etc/tower/SECRET_KEY"
              subPath: SECRET_KEY
              readOnly: true

            - name: {{ kubernetes_deployment_name }}-redis-socket
              mountPath: "/var/run/redis"

          resources:
            requests:
              memory: "{{ web_mem_request }}Gi"
              cpu: "{{ web_cpu_request }}m"
{% if web_mem_limit is defined or web_cpu_limit is defined %}
            limits:
{% endif %}
{% if web_mem_limit is defined %}
              memory: "{{ web_mem_limit }}Gi"
{% endif %}
{% if web_cpu_limit is defined %}
              cpu: "{{ web_cpu_limit }}m"
{% endif %}
        - name: {{ kubernetes_deployment_name }}-task
{% if task_security_context_enabled is defined and task_security_context_enabled | bool %}
          securityContext:
{% if task_security_context_privileged is defined %}
            privileged: {{ task_security_context_privileged }}
{% endif %}
{% endif %}
          image: "{{ kubernetes_task_image }}:{{ kubernetes_task_version }}"
          command:
            - /usr/bin/launch_awx_task.sh
          imagePullPolicy: Always
          volumeMounts:
            - name: supervisor-socket
              mountPath: "/var/run/supervisor"
            - name: rsyslog-socket
              mountPath: "/var/run/awx-rsyslog"
            - name: rsyslog-dir
              mountPath: "/var/lib/awx/rsyslog"
{% if ca_trust_dir is defined %}
            - name: {{ kubernetes_deployment_name }}-ca-trust-dir
              mountPath: "{{ ca_trust_dir }}"
              readOnly: true
{% endif %}
{% if custom_venvs is defined %}
            - name: custom-venvs
              mountPath: {{ custom_venvs_path }}
{% endif %}
            - name: {{ kubernetes_deployment_name }}-application-config
              mountPath: "/etc/tower/settings.py"
              subPath: settings.py
              readOnly: true

            - name: "{{ kubernetes_deployment_name }}-application-credentials"
              mountPath: "/etc/tower/conf.d/"
              readOnly: true

            - name: {{ kubernetes_deployment_name }}-launch-awx-web
              mountPath: "/usr/bin/launch_awx.sh"
              subPath: "launch_awx.sh"
              readOnly: true

            - name: {{ kubernetes_deployment_name }}-launch-awx-task
              mountPath: "/usr/bin/launch_awx_task.sh"
              subPath: "launch_awx_task.sh"
              readOnly: true

            - name: {{ kubernetes_deployment_name }}-supervisor-web-config
              mountPath: "/etc/supervisord.conf"
              subPath: supervisor.conf
              readOnly: true

            - name: {{ kubernetes_deployment_name }}-supervisor-task-config
              mountPath: "/etc/supervisord_task.conf"
              subPath: supervisor_task.conf
              readOnly: true

            - name: {{ kubernetes_deployment_name }}-secret-key
              mountPath: "/etc/tower/SECRET_KEY"
              subPath: SECRET_KEY
              readOnly: true

            - name: {{ kubernetes_deployment_name }}-redis-socket
              mountPath: "/var/run/redis"
          env:
            - name: SUPERVISOR_WEB_CONFIG_PATH
              value: "/etc/supervisord.conf"
            - name: AWX_SKIP_MIGRATIONS
              value: "1"
            - name: MY_POD_UID
              valueFrom:
                fieldRef:
                  fieldPath: metadata.uid
            - name: MY_POD_IP
              valueFrom:
                fieldRef:
                  fieldPath: status.podIP
{% if ca_trust_dir is defined %}
            - name: REQUESTS_CA_BUNDLE
              value: /etc/pki/ca-trust/extracted/pem/tls-ca-bundle.pem
{% endif %}
          resources:
            requests:
              memory: "{{ task_mem_request }}Gi"
              cpu: "{{ task_cpu_request }}m"
{% if task_mem_limit is defined or task_cpu_limit is defined %}
            limits:
{% endif %}
{% if task_mem_limit is defined %}
              memory: "{{ task_mem_limit }}Gi"
{% endif %}
{% if task_cpu_limit is defined %}
              cpu: "{{ task_cpu_limit }}m"
{% endif %}
        - name: {{ kubernetes_deployment_name }}-redis
{% if redis_security_context_enabled is defined and redis_security_context_enabled | bool %}
          securityContext:
{% if redis_security_context_privileged is defined %}
            privileged: {{ redis_security_context_privileged }}
{% endif %}
{% if redis_security_context_user is defined %}
            runAsUser: {{ redis_security_context_user }}
{% endif %}
{% endif %}
          image: {{ kubernetes_redis_image }}:{{ kubernetes_redis_image_tag }}
          imagePullPolicy: Always
          args: ["redis-server", "{{ kubernetes_redis_config_mount_path }}"]
          volumeMounts:
            - name: {{ kubernetes_deployment_name }}-redis-config
              mountPath: "{{ kubernetes_redis_config_mount_path }}"
              subPath: redis.conf
              readOnly: true

            - name: {{ kubernetes_deployment_name }}-redis-socket
              mountPath: "/var/run/redis"
          resources:
            requests:
              memory: "{{ redis_mem_request }}Gi"
              cpu: "{{ redis_cpu_request }}m"
{% if redis_mem_limit is defined or redis_cpu_limit is defined %}
            limits:
{% endif %}
{% if redis_mem_limit is defined %}
              memory: "{{ redis_mem_limit }}Gi"
{% endif %}
{% if redis_cpu_limit is defined %}
              cpu: "{{ redis_cpu_limit }}m"
{% endif %}
<<<<<<< HEAD
        - name: {{ kubernetes_deployment_name }}-memcached
{% if memcached_security_context_enabled is defined and memcached_security_context_enabled | bool %}
          securityContext:
{% if memcached_security_context_privileged is defined %}
            privileged: {{ memcached_security_context_privileged }}
{% endif %}
{% if memcached_security_context_user is defined %}
            runAsUser: {{ memcached_security_context_user }}
{% endif %}
{% endif %}
          image: "{{ kubernetes_memcached_image }}:{{ kubernetes_memcached_version }}"
          imagePullPolicy: Always
          command:
            - 'memcached'
            - '-s'
            - '/var/run/memcached/memcached.sock'
            - '-a'
            - '0666'
          volumeMounts:
            - name: {{ kubernetes_deployment_name }}-memcached-socket
              mountPath: "/var/run/memcached"
          resources:
            requests:
              memory: "{{ memcached_mem_request }}Gi"
              cpu: "{{ memcached_cpu_request }}m"
{% if memcached_mem_limit is defined or memcached_cpu_limit is defined %}
            limits:
{% endif %}
{% if memcached_mem_limit is defined %}
              memory: "{{ memcached_mem_limit }}Gi"
{% endif %}
{% if memcached_cpu_limit is defined %}
              cpu: "{{ memcached_cpu_limit }}m"
{% endif %}
=======
>>>>>>> 442d539f
{% if tolerations is defined %}
      tolerations:
{{ tolerations | to_nice_yaml(indent=2) | indent(width=8, indentfirst=True) }}
{% endif %}
{% if node_selector is defined %}
      nodeSelector:
{{ node_selector | to_nice_yaml(indent=2) | indent(width=8, indentfirst=True) }}
{% endif %}
{% if affinity is defined %}
      affinity:
{{ affinity | to_nice_yaml(indent=2) | indent(width=8, indentfirst=True) }}
{% endif %}
      volumes:
        - name: supervisor-socket
          emptyDir: {}
        - name: rsyslog-socket
          emptyDir: {}
        - name: rsyslog-dir
          emptyDir: {}
{% if ca_trust_dir is defined %}
        - name: {{ kubernetes_deployment_name }}-ca-trust-dir
          hostPath:
            path: "{{ ca_trust_dir }}"
            type: Directory
{% endif %}
{% if project_data_dir is defined %}
        - name: {{ kubernetes_deployment_name }}-project-data-dir
          hostPath:
            path: "{{ project_data_dir }}"
            type: Directory
{% endif %}
{% if custom_venvs is defined %}
        - name: custom-venvs
          emptyDir: {}
{% endif %}
        - name: {{ kubernetes_deployment_name }}-application-config
          configMap:
            name: {{ kubernetes_deployment_name }}-config
            items:
              - key: {{ kubernetes_deployment_name }}_settings
                path: settings.py

        - name: {{ kubernetes_deployment_name }}-nginx-config
          configMap:
            name: {{ kubernetes_deployment_name }}-config
            items:
              - key: {{ kubernetes_deployment_name }}_nginx_conf
                path: nginx.conf

        - name: {{ kubernetes_deployment_name }}-redis-config
          configMap:
            name: {{ kubernetes_deployment_name }}-config
            items:
              - key: {{ kubernetes_deployment_name }}_redis_conf
                path: redis.conf

        - name: "{{ kubernetes_deployment_name }}-application-credentials"
          secret:
            secretName: "{{ kubernetes_deployment_name }}-secrets"
            items:
              - key: credentials_py
                path: 'credentials.py'
              - key: environment_sh
                path: 'environment.sh'

        - name: {{ kubernetes_deployment_name }}-launch-awx-web
          configMap:
            name: {{ kubernetes_deployment_name }}-launch-awx
            items:
              - key: launch-awx-web
                path: 'launch_awx.sh'
            defaultMode: 0755

        - name: {{ kubernetes_deployment_name }}-launch-awx-task
          configMap:
            name: {{ kubernetes_deployment_name }}-launch-awx
            items:
              - key: launch-awx-task
                path: 'launch_awx_task.sh'
            defaultMode: 0755

        - name: {{ kubernetes_deployment_name }}-supervisor-web-config
          configMap:
            name: {{ kubernetes_deployment_name }}-supervisor-config
            items:
              - key: supervisor-web-config
                path: 'supervisor.conf'

        - name: {{ kubernetes_deployment_name }}-supervisor-task-config
          configMap:
            name: {{ kubernetes_deployment_name }}-supervisor-config
            items:
              - key: supervisor-task-config
                path: 'supervisor_task.conf'

        - name: {{ kubernetes_deployment_name }}-secret-key
          secret:
            secretName: "{{ kubernetes_deployment_name }}-secrets"
            items:
              - key: secret_key
                path: SECRET_KEY

        - name: {{ kubernetes_deployment_name }}-redis-socket
          emptyDir: {}

---
apiVersion: v1
kind: Service
metadata:
  name: {{ kubernetes_deployment_name }}-web-svc
  namespace: {{ kubernetes_namespace }}
  labels:
    name: {{ kubernetes_deployment_name }}-web-svc
spec:
  type: "NodePort"
  ports:
    - name: http
      port: 80
      targetPort: 8052
  selector:
    name: {{ kubernetes_deployment_name }}-web-deploy

{% if kubernetes_context is defined %}
---
apiVersion: extensions/v1beta1
kind: Ingress
metadata:
  name: {{ kubernetes_deployment_name }}-web-svc
  namespace: {{ kubernetes_namespace }}
{% if kubernetes_ingress_annotations is defined %}
  annotations:
{% for key, value in kubernetes_ingress_annotations.items() %}
    {{ key }}: {{ value }}
{% endfor %}
{% endif %}

spec:
{% if kubernetes_ingress_hostname is defined %}
{% if kubernetes_ingress_tls_secret is defined %}
  tls:
  - hosts:
    - {{ kubernetes_ingress_hostname }}
    secretName: {{ kubernetes_ingress_tls_secret }}
{% endif %}
  rules:
  - host: {{ kubernetes_ingress_hostname }}
    http:
      paths:
      - path: /
        backend:
          serviceName: {{ kubernetes_deployment_name }}-web-svc
          servicePort: 80
{% else %}
spec:
  backend:
    serviceName: {{ kubernetes_deployment_name }}-web-svc
    servicePort: 80
{% endif %}
{% endif %}
{% if openshift_host is defined %}
---
apiVersion: v1
kind: Route
metadata:
  name: {{ kubernetes_deployment_name }}-web-svc
  namespace: {{ kubernetes_namespace }}
spec:
  port:
    targetPort: http
  tls:
    insecureEdgeTerminationPolicy: Redirect
    termination: edge
  to:
    kind: Service
    name: {{ kubernetes_deployment_name }}-web-svc
    weight: 100
  wildcardPolicy: None
{% endif %}<|MERGE_RESOLUTION|>--- conflicted
+++ resolved
@@ -371,43 +371,6 @@
 {% if redis_cpu_limit is defined %}
               cpu: "{{ redis_cpu_limit }}m"
 {% endif %}
-<<<<<<< HEAD
-        - name: {{ kubernetes_deployment_name }}-memcached
-{% if memcached_security_context_enabled is defined and memcached_security_context_enabled | bool %}
-          securityContext:
-{% if memcached_security_context_privileged is defined %}
-            privileged: {{ memcached_security_context_privileged }}
-{% endif %}
-{% if memcached_security_context_user is defined %}
-            runAsUser: {{ memcached_security_context_user }}
-{% endif %}
-{% endif %}
-          image: "{{ kubernetes_memcached_image }}:{{ kubernetes_memcached_version }}"
-          imagePullPolicy: Always
-          command:
-            - 'memcached'
-            - '-s'
-            - '/var/run/memcached/memcached.sock'
-            - '-a'
-            - '0666'
-          volumeMounts:
-            - name: {{ kubernetes_deployment_name }}-memcached-socket
-              mountPath: "/var/run/memcached"
-          resources:
-            requests:
-              memory: "{{ memcached_mem_request }}Gi"
-              cpu: "{{ memcached_cpu_request }}m"
-{% if memcached_mem_limit is defined or memcached_cpu_limit is defined %}
-            limits:
-{% endif %}
-{% if memcached_mem_limit is defined %}
-              memory: "{{ memcached_mem_limit }}Gi"
-{% endif %}
-{% if memcached_cpu_limit is defined %}
-              cpu: "{{ memcached_cpu_limit }}m"
-{% endif %}
-=======
->>>>>>> 442d539f
 {% if tolerations is defined %}
       tolerations:
 {{ tolerations | to_nice_yaml(indent=2) | indent(width=8, indentfirst=True) }}
