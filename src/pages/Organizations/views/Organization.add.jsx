import React, { Fragment } from 'react';
<<<<<<< HEAD
import PropTypes from 'prop-types';
=======
import { Trans } from '@lingui/macro';
>>>>>>> 9292b21a
import {
  PageSection,
  PageSectionVariants,
  Title,
  Form,
  FormGroup,
  TextInput,
  ActionGroup,
  Toolbar,
  ToolbarGroup,
  Button,
  Gallery,
  Card,
  CardBody,
} from '@patternfly/react-core';

import { ConfigContext } from '../../../context';
import { API_ORGANIZATIONS } from '../../../endpoints';
import api from '../../../api';
import AnsibleSelect from '../../../components/AnsibleSelect'
const { light } = PageSectionVariants;

class OrganizationAdd extends React.Component {
  constructor(props) {
    super(props);

    this.handleChange = this.handleChange.bind(this);
    this.onSelectChange = this.onSelectChange.bind(this);
    this.onSubmit = this.onSubmit.bind(this);
    this.resetForm = this.resetForm.bind(this);
  }

  state = {
    name: '',
    description: '',
    instanceGroups: '',
    custom_virtualenv: '',
  };

  onSelectChange(value, _) {
    this.setState({ custom_virtualenv: value });
  };

  resetForm() {
    this.setState({
      ...this.state,
      name: '',
      description: ''
    })
  }

  handleChange(_, evt) {
    this.setState({ [evt.target.name]: evt.target.value });
  }

  async onSubmit() {
    const data = Object.assign({}, { ...this.state });
    await api.post(API_ORGANIZATIONS, data);
    this.resetForm();
  }

  render() {
    const { name } = this.state;
    const enabled = name.length > 0; // TODO: add better form validation

    return (
      <Fragment>
        <PageSection variant={light} className="pf-m-condensed">
          <Title size="2xl">
            <Trans>Organization Add</Trans>
          </Title>
        </PageSection>
        <PageSection>
          <Card>
            <CardBody>
              <Form autoComplete="off">
                <Gallery gutter="md">
                  <FormGroup
                    label="Name"
                    isRequired
                    fieldId="add-org-form-name"
                  >
                    <TextInput
                      isRequired
                      type="text"
                      id="add-org-form-name"
                      name="name"
                      value={this.state.name}
                      onChange={this.handleChange}
                    />
                  </FormGroup>
                  <FormGroup label="Description" fieldId="add-org-form-description">
                    <TextInput
                      id="add-org-form-description"
                      name="description"
                      value={this.state.description}
                      onChange={this.handleChange}
                    />
                  </FormGroup>
                  {/* LOOKUP MODAL PLACEHOLDER */}
                  <FormGroup label="Instance Groups" fieldId="simple-form-instance-groups">
                    <TextInput
                      id="add-org-form-instance-groups"
                      name="instance-groups"
                      value={this.state.instanceGroups}
                      onChange={this.handleChange}
                    />
                  </FormGroup>
                  <ConfigContext.Consumer>
                    {({ custom_virtualenvs }) =>
                      <AnsibleSelect
                        labelName="Ansible Environment"
                        selected={this.state.custom_virtualenv}
                        selectChange={this.onSelectChange}
                        data={custom_virtualenvs}
                      />
                    }
                  </ConfigContext.Consumer>
                </Gallery>
                <ActionGroup className="at-align-right">
                  <Toolbar>
                    <ToolbarGroup>
                      <Button className="at-C-SubmitButton" variant="primary" onClick={this.onSubmit} isDisabled={!enabled}>Save</Button>
                    </ToolbarGroup>
                    <ToolbarGroup>
                      <Button variant="secondary">Cancel</Button>
                    </ToolbarGroup>
                  </Toolbar>
                </ActionGroup>
              </Form>
            </CardBody>
          </Card>
        </PageSection>
      </Fragment>
    );
  }
}

OrganizationAdd.contextTypes = {
  custom_virtualenvs: PropTypes.array,
};

export default OrganizationAdd;<|MERGE_RESOLUTION|>--- conflicted
+++ resolved
@@ -1,9 +1,6 @@
 import React, { Fragment } from 'react';
-<<<<<<< HEAD
 import PropTypes from 'prop-types';
-=======
 import { Trans } from '@lingui/macro';
->>>>>>> 9292b21a
 import {
   PageSection,
   PageSectionVariants,
