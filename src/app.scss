--- conflicted
+++ resolved
@@ -234,6 +234,13 @@
 // note that these should be given a consistent prefix
 // and bem style, as well as moved into component-based scss files
 //
+.awx-lookup {
+  min-height: 36px;
+
+  .pf-c-form-control {
+    --pf-c-form-control--Height: auto;
+  }
+}
 
 .awx-c-list {
   border-bottom: 1px solid #d7d7d7;
@@ -246,32 +253,25 @@
   --pf-c-card__body--PaddingY: 0;
 }
 
-<<<<<<< HEAD
 
 .awx-c-card {
   position: relative;
-}
-
-.awx-c-alert {
-  position: absolute;
-  top: 0;
-  left: 0;
-  width: 100%;
 }
 
 .pf-c-alert {
   position: absolute;
   width: 100%;
-
-  & button {
+  z-index: 20;
+
+  button {
     margin-right: 20px;
   }
 }
 
-.pf-c-alert__icon > svg {
-  fill: white;
-=======
+.pf-c-alert__icon {
+  --pf-c-alert__icon--Color: white;
+}
+
 .at-u-textRight {
   text-align: right;
->>>>>>> e1ebcd51
 }