--- conflicted
+++ resolved
@@ -24,11 +24,8 @@
 from awx.main.models.unified_jobs import * # noqa
 from awx.main.models.mixins import ResourceMixin
 from awx.main.utils import update_scm_url
-<<<<<<< HEAD
 from awx.main.fields import ImplicitRoleField
-=======
 from awx.main.conf import tower_settings
->>>>>>> 67d1aa6c
 
 __all__ = ['Project', 'ProjectUpdate']
 
