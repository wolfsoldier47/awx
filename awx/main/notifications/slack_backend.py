--- conflicted
+++ resolved
@@ -34,10 +34,10 @@
                 for r in m.recipients():
                     if r.startswith('#'):
                         r = r[1:]
-<<<<<<< HEAD
                     if self.color:
                         ret = connection.api_call("chat.postMessage",
                                                   channel=r,
+                                                  as_user=True,
                                                   attachments=[{
                                                       "color": self.color,
                                                       "text": m.subject
@@ -46,15 +46,6 @@
                         ret = connection.api_call("chat.postMessage",
                                                   channel=r,
                                                   text=m.subject)
-=======
-                    ret = connection.api_call("chat.postMessage",
-                                              channel=r,
-                                              as_user=True,
-                                              attachments=[{
-                                                  "color": self.color,
-                                                  "text": m.subject
-                                              }])
->>>>>>> 91066376
                     logger.debug(ret)
                     if ret['ok']:
                         sent_messages += 1
