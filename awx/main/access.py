# Copyright (c) 2015 Ansible, Inc.
# All Rights Reserved.

# Python
import os
import sys
import logging

# Django
from django.db.models import F, Q
from django.contrib.auth.models import User

# Django REST Framework
from rest_framework.exceptions import ParseError, PermissionDenied

# AWX
from awx.main.utils import * # noqa
from awx.main.models import * # noqa
from awx.api.license import LicenseForbids
from awx.main.task_engine import TaskSerializer
from awx.main.conf import tower_settings

__all__ = ['get_user_queryset', 'check_user_access']

PERMISSION_TYPES = [
    PERM_INVENTORY_ADMIN,
    PERM_INVENTORY_READ,
    PERM_INVENTORY_WRITE,
    PERM_INVENTORY_DEPLOY,
    PERM_INVENTORY_CHECK,
]

PERMISSION_TYPES_ALLOWING_INVENTORY_READ = [
    PERM_INVENTORY_ADMIN,
    PERM_INVENTORY_WRITE,
    PERM_INVENTORY_READ,
]

PERMISSION_TYPES_ALLOWING_INVENTORY_WRITE = [
    PERM_INVENTORY_ADMIN,
    PERM_INVENTORY_WRITE,
]

PERMISSION_TYPES_ALLOWING_INVENTORY_ADMIN = [
    PERM_INVENTORY_ADMIN,
]

logger = logging.getLogger('awx.main.access')

access_registry = {
    # <model_class>: [<access_class>, ...],
    # ...
}

def register_access(model_class, access_class):
    access_classes = access_registry.setdefault(model_class, [])
    access_classes.append(access_class)

def get_user_queryset(user, model_class):
    '''
    Return a queryset for the given model_class containing only the instances
    that should be visible to the given user.
    '''
    querysets = []
    for access_class in access_registry.get(model_class, []):
        access_instance = access_class(user)
        querysets.append(access_instance.get_queryset())
    if not querysets:
        return model_class.objects.none()
    elif len(querysets) == 1:
        return querysets[0]
    else:
        queryset = model_class.objects.all()
        for qs in querysets:
            queryset = queryset.filter(pk__in=qs.values_list('pk', flat=True))
        return queryset

def check_user_access(user, model_class, action, *args, **kwargs):
    '''
    Return True if user can perform action against model_class with the
    provided parameters.
    '''
    for access_class in access_registry.get(model_class, []):
        access_instance = access_class(user)
        access_method = getattr(access_instance, 'can_%s' % action, None)
        if not access_method:
            logger.debug('%s.%s not found', access_instance.__class__.__name__,
                         'can_%s' % action)
            continue
        result = access_method(*args, **kwargs)
        logger.debug('%s.%s %r returned %r', access_instance.__class__.__name__,
                     access_method.__name__, args, result)
        if result:
            return result
    return False


class BaseAccess(object):
    '''
    Base class for checking user access to a given model.  Subclasses should
    define the model attribute, override the get_queryset method to return only
    the instances the user should be able to view, and override/define can_*
    methods to verify a user's permission to perform a particular action.
    '''

    model = None

    def __init__(self, user):
        self.user = user

    def get_queryset(self):
        if self.user.is_superuser:
            return self.model.objects.all()
        else:
            return self.model.objects.none()

    def can_read(self, obj):
        return bool(obj and self.get_queryset().filter(pk=obj.pk).exists())

    def can_add(self, data):
        return self.user.is_superuser

    def can_change(self, obj, data):
        return self.user.is_superuser

    def can_write(self, obj, data):
        # Alias for change.
        return self.can_change(obj, data)

    def can_admin(self, obj, data):
        # Alias for can_change.  Can be overridden if admin vs. user change
        # permissions need to be different.
        return self.can_change(obj, data)

    def can_delete(self, obj):
        return self.user.is_superuser

    def can_attach(self, obj, sub_obj, relationship, data,
                   skip_sub_obj_read_check=False):
        if skip_sub_obj_read_check:
            return self.can_change(obj, None)
        else:
            return bool(self.can_change(obj, None) and
                        self.user.can_access(type(sub_obj), 'read', sub_obj))

    def can_unattach(self, obj, sub_obj, relationship):
        return self.can_change(obj, None)

    def check_license(self, add_host=False, feature=None, check_expiration=True):
        reader = TaskSerializer()
        validation_info = reader.from_database()
        if ('test' in sys.argv or 'py.test' in sys.argv[0] or 'jenkins' in sys.argv) and not os.environ.get('SKIP_LICENSE_FIXUP_FOR_TEST', ''):
            validation_info['free_instances'] = 99999999
            validation_info['time_remaining'] = 99999999
            validation_info['grace_period_remaining'] = 99999999

        if check_expiration and validation_info.get('time_remaining', None) is None:
            raise PermissionDenied("license is missing")
        if check_expiration and validation_info.get("grace_period_remaining") <= 0:
            raise PermissionDenied("license has expired")

        free_instances = validation_info.get('free_instances', 0)
        available_instances = validation_info.get('available_instances', 0)
        if add_host and free_instances == 0:
            raise PermissionDenied("license count of %s instances has been reached" % available_instances)
        elif add_host and free_instances < 0:
            raise PermissionDenied("license count of %s instances has been exceeded" % available_instances)
        elif not add_host and free_instances < 0:
            raise PermissionDenied("host count exceeds available instances")

        if feature is not None:
            if "features" in validation_info and not validation_info["features"].get(feature, False):
                raise LicenseForbids("Feature %s is not enabled in the active license" % feature)
            elif "features" not in validation_info:
                raise LicenseForbids("Features not found in active license")


class UserAccess(BaseAccess):
    '''
    I can see user records when:
     - I'm a superuser.
     - I'm that user.
     - I'm an org admin (org admins should be able to see all users, in order
       to add those users to the org).
     - I'm in an org with that user.
     - I'm on a team with that user.
    I can change some fields for a user (mainly password) when I am that user.
    I can change all fields for a user (admin access) or delete when:
     - I'm a superuser.
     - I'm their org admin.
    '''

    model = User

    def get_queryset(self):
        qs = self.model.objects.filter(is_active=True).distinct()
        if self.user.is_superuser:
            return qs
        if tower_settings.ORG_ADMINS_CAN_SEE_ALL_USERS and self.user.admin_of_organizations.filter(active=True).exists():
            return qs
        return qs.filter(
            Q(pk=self.user.pk) |
            Q(organizations__in=self.user.admin_of_organizations.filter(active=True)) |
            Q(organizations__in=self.user.organizations.filter(active=True)) |
            Q(teams__in=self.user.teams.filter(active=True))
        ).distinct()

    def can_add(self, data):
        if data is not None and 'is_superuser' in data:
            if to_python_boolean(data['is_superuser'], allow_none=True) and not self.user.is_superuser:
                return False
        return bool(self.user.is_superuser or
                    self.user.admin_of_organizations.filter(active=True).exists())

    def can_change(self, obj, data):
        if data is not None and 'is_superuser' in data:
            if to_python_boolean(data['is_superuser'], allow_none=True) and not self.user.is_superuser:
                return False
        # A user can be changed if they are themselves, or by org admins or
        # superusers.  Change permission implies changing only certain fields
        # that a user should be able to edit for themselves.
        return bool(self.user == obj or self.can_admin(obj, data))

    def can_admin(self, obj, data):
        # Admin implies changing all user fields.
        if self.user.is_superuser:
            return True
        return bool(obj.organizations.filter(active=True, admins__in=[self.user]).exists())

    def can_delete(self, obj):
        if obj == self.user:
            # cannot delete yourself
            return False
        super_users = User.objects.filter(is_active=True, is_superuser=True)
        if obj.is_superuser and super_users.count() == 1:
            # cannot delete the last active superuser
            return False
        return bool(self.user.is_superuser or
                    obj.organizations.filter(active=True, admins__in=[self.user]).exists())

class OrganizationAccess(BaseAccess):
    '''
    I can see organizations when:
     - I am a superuser.
     - I am an admin or user in that organization.
    I can change or delete organizations when:
     - I am a superuser.
     - I'm an admin of that organization.
    '''

    model = Organization

    def get_queryset(self):
        qs = self.model.objects.filter(active=True).distinct()
        qs = qs.select_related('created_by', 'modified_by')
        if self.user.is_superuser:
            return qs
        return qs.filter(Q(admins__in=[self.user]) | Q(users__in=[self.user]))

    def can_change(self, obj, data):
        return bool(self.user.is_superuser or
                    self.user in obj.admins.all())

    def can_delete(self, obj):
        self.check_license(feature='multiple_organizations', check_expiration=False)
        return self.can_change(obj, None)

class InventoryAccess(BaseAccess):
    '''
    I can see inventory when:
     - I'm a superuser.
     - I'm an org admin of the inventory's org.
     - I have read, write or admin permissions on it.
    I can change inventory when:
     - I'm a superuser.
     - I'm an org admin of the inventory's org.
     - I have write or admin permissions on it.
    I can delete inventory when:
     - I'm a superuser.
     - I'm an org admin of the inventory's org.
     - I have admin permissions on it.
    I can run ad hoc commands when:
     - I'm a superuser.
     - I'm an org admin of the inventory's org.
     - I have read/write/admin permission on an inventory with the run_ad_hoc_commands flag set.
    '''

    model = Inventory

    def get_queryset(self, allowed=None, ad_hoc=None):
        allowed = allowed or PERMISSION_TYPES_ALLOWING_INVENTORY_READ
        qs = Inventory.objects.filter(active=True).distinct()
        qs = qs.select_related('created_by', 'modified_by', 'organization')
        if self.user.is_superuser:
            return qs
        qs = qs.filter(organization__active=True)
        admin_of = qs.filter(organization__admins__in=[self.user]).distinct()
        has_user_kw = dict(
            permissions__user__in=[self.user],
            permissions__permission_type__in=allowed,
            permissions__active=True,
        )
        if ad_hoc is not None:
            has_user_kw['permissions__run_ad_hoc_commands'] = ad_hoc
        has_user_perms = qs.filter(**has_user_kw).distinct()
        has_team_kw = dict(
            permissions__team__users__in=[self.user],
            permissions__team__active=True,
            permissions__permission_type__in=allowed,
            permissions__active=True,
        )
        if ad_hoc is not None:
            has_team_kw['permissions__run_ad_hoc_commands'] = ad_hoc
        has_team_perms = qs.filter(**has_team_kw).distinct()
        return admin_of | has_user_perms | has_team_perms

    def has_permission_types(self, obj, allowed, ad_hoc=None):
        return bool(obj and self.get_queryset(allowed, ad_hoc).filter(pk=obj.pk).exists())

    def can_read(self, obj):
        return self.has_permission_types(obj, PERMISSION_TYPES_ALLOWING_INVENTORY_READ)

    def can_add(self, data):
        # If no data is specified, just checking for generic add permission?
        if not data:
            return bool(self.user.is_superuser or
                        self.user.admin_of_organizations.filter(active=True).exists())
        # Otherwise, verify that the user has access to change the parent
        # organization of this inventory.
        if self.user.is_superuser:
            return True
        else:
            org_pk = get_pk_from_dict(data, 'organization')
            org = get_object_or_400(Organization, pk=org_pk)
            if self.user.can_access(Organization, 'change', org, None):
                return True
        return False

    def can_change(self, obj, data):
        # Verify that the user has access to the new organization if moving an
        # inventory to a new organization.
        org_pk = get_pk_from_dict(data, 'organization')
        if obj and org_pk and obj.organization.pk != org_pk:
            org = get_object_or_400(Organization, pk=org_pk)
            if not self.user.can_access(Organization, 'change', org, None):
                return False
        # Otherwise, just check for write permission.
        return self.has_permission_types(obj, PERMISSION_TYPES_ALLOWING_INVENTORY_WRITE)

    def can_admin(self, obj, data):
        # Verify that the user has access to the new organization if moving an
        # inventory to a new organization.
        org_pk = get_pk_from_dict(data, 'organization')
        if obj and org_pk and obj.organization.pk != org_pk:
            org = get_object_or_400(Organization, pk=org_pk)
            if not self.user.can_access(Organization, 'change', org, None):
                return False
        # Otherwise, just check for admin permission.
        return self.has_permission_types(obj, PERMISSION_TYPES_ALLOWING_INVENTORY_ADMIN)

    def can_delete(self, obj):
        return self.can_admin(obj, None)

    def can_run_ad_hoc_commands(self, obj):
        return self.has_permission_types(obj, PERMISSION_TYPES_ALLOWING_INVENTORY_READ, True)

class HostAccess(BaseAccess):
    '''
    I can see hosts whenever I can see their inventory.
    I can change or delete hosts whenver I can change their inventory.
    '''

    model = Host

    def get_queryset(self):
        qs = self.model.objects.filter(active=True).distinct()
        qs = qs.select_related('created_by', 'modified_by', 'inventory',
                               'last_job__job_template',
                               'last_job_host_summary__job')
        qs = qs.prefetch_related('groups')
        inventory_ids = set(self.user.get_queryset(Inventory).values_list('id', flat=True))
        return qs.filter(inventory_id__in=inventory_ids)

    def can_read(self, obj):
        return obj and self.user.can_access(Inventory, 'read', obj.inventory)

    def can_add(self, data):
        if not data or 'inventory' not in data:
            return False

        # Checks for admin or change permission on inventory.
        inventory_pk = get_pk_from_dict(data, 'inventory')
        inventory = get_object_or_400(Inventory, pk=inventory_pk)
        if not self.user.can_access(Inventory, 'change', inventory, None):
            return False

        # Check to see if we have enough licenses
        self.check_license(add_host=True)
        return True

    def can_change(self, obj, data):
        # Prevent moving a host to a different inventory.
        inventory_pk = get_pk_from_dict(data, 'inventory')
        if obj and inventory_pk and obj.inventory.pk != inventory_pk:
            raise PermissionDenied('Unable to change inventory on a host')
        # Checks for admin or change permission on inventory, controls whether
        # the user can edit variable data.
        return obj and self.user.can_access(Inventory, 'change', obj.inventory, None)

    def can_attach(self, obj, sub_obj, relationship, data,
                   skip_sub_obj_read_check=False):
        if not super(HostAccess, self).can_attach(obj, sub_obj, relationship,
                                                  data, skip_sub_obj_read_check):
            return False
        # Prevent assignments between different inventories.
        if obj.inventory != sub_obj.inventory:
            raise ParseError('Cannot associate two items from different inventories')
        return True

    def can_delete(self, obj):
        return obj and self.user.can_access(Inventory, 'delete', obj.inventory)

class GroupAccess(BaseAccess):
    '''
    I can see groups whenever I can see their inventory.
    I can change or delete groups whenever I can change their inventory.
    '''

    model = Group

    def get_queryset(self):
        qs = self.model.objects.filter(active=True).distinct()
        qs = qs.select_related('created_by', 'modified_by', 'inventory')
        qs = qs.prefetch_related('parents', 'children', 'inventory_source')
        inventory_ids = set(self.user.get_queryset(Inventory).values_list('id', flat=True))
        return qs.filter(inventory_id__in=inventory_ids)

    def can_read(self, obj):
        return obj and self.user.can_access(Inventory, 'read', obj.inventory)

    def can_add(self, data):
        if not data or 'inventory' not in data:
            return False
        # Checks for admin or change permission on inventory.
        inventory_pk = get_pk_from_dict(data, 'inventory')
        inventory = get_object_or_400(Inventory, pk=inventory_pk)
        return self.user.can_access(Inventory, 'change', inventory, None)

    def can_change(self, obj, data):
        # Prevent moving a group to a different inventory.
        inventory_pk = get_pk_from_dict(data, 'inventory')
        if obj and inventory_pk and obj.inventory.pk != inventory_pk:
            raise PermissionDenied('Unable to change inventory on a group')
        # Checks for admin or change permission on inventory, controls whether
        # the user can attach subgroups or edit variable data.
        return obj and self.user.can_access(Inventory, 'change', obj.inventory, None)

    def can_attach(self, obj, sub_obj, relationship, data,
                   skip_sub_obj_read_check=False):
        if not super(GroupAccess, self).can_attach(obj, sub_obj, relationship,
                                                   data, skip_sub_obj_read_check):
            return False
        # Don't allow attaching if the sub obj is not active
        if not obj.active:
            return False
        # Prevent assignments between different inventories.
        if obj.inventory != sub_obj.inventory:
            raise ParseError('Cannot associate two items from different inventories')
        # Prevent group from being assigned as its own (grand)child.
        if type(obj) == type(sub_obj):
            parent_pks = set(obj.all_parents.values_list('pk', flat=True))
            parent_pks.add(obj.pk)
            child_pks = set(sub_obj.all_children.values_list('pk', flat=True))
            child_pks.add(sub_obj.pk)
            if parent_pks & child_pks:
                return False
        return True

    def can_delete(self, obj):
        return obj and self.user.can_access(Inventory, 'delete', obj.inventory)


class InventorySourceAccess(BaseAccess):
    '''
    I can see inventory sources whenever I can see their group or inventory.
    I can change inventory sources whenever I can change their group.
    '''

    model = InventorySource

    def get_queryset(self):
        qs = self.model.objects.filter(active=True).distinct()
        qs = qs.select_related('created_by', 'modified_by', 'group', 'inventory')
        inventory_ids = set(self.user.get_queryset(Inventory).values_list('id', flat=True))
        return qs.filter(Q(inventory_id__in=inventory_ids) |
                         Q(group__inventory_id__in=inventory_ids))

    def can_read(self, obj):
        if obj and obj.group:
            return self.user.can_access(Group, 'read', obj.group)
        elif obj and obj.inventory:
            return self.user.can_access(Inventory, 'read', obj.inventory)
        else:
            return False

    def can_add(self, data):
        # Automatically created from group or management command.
        return False

    def can_change(self, obj, data):
        # Checks for admin or change permission on group.
        if obj and obj.group:
            return self.user.can_access(Group, 'change', obj.group, None)
        # Can't change inventory sources attached to only the inventory, since
        # these are created automatically from the management command.
        else:
            return False

    def can_start(self, obj):
        return self.can_change(obj, {}) and obj.can_update

class InventoryUpdateAccess(BaseAccess):
    '''
    I can see inventory updates when I can see the inventory source.
    I can change inventory updates whenever I can change their source.
    I can delete when I can change/delete the inventory source.
    '''

    model = InventoryUpdate

    def get_queryset(self):
        qs = InventoryUpdate.objects.filter(active=True).distinct()
        qs = qs.select_related('created_by', 'modified_by', 'inventory_source__group',
                               'inventory_source__inventory')
        inventory_sources_qs = self.user.get_queryset(InventorySource)
        return qs.filter(inventory_source__in=inventory_sources_qs)

    def can_cancel(self, obj):
        return self.can_change(obj, {}) and obj.can_cancel

class CredentialAccess(BaseAccess):
    '''
    I can see credentials when:
     - I'm a superuser.
     - It's a user credential and it's my credential.
     - It's a user credential and I'm an admin of an organization where that
       user is a member of admin of the organization.
     - It's a team credential and I'm an admin of the team's organization.
     - It's a team credential and I'm a member of the team.
    I can change/delete when:
     - I'm a superuser.
     - It's my user credential.
     - It's a user credential for a user in an org I admin.
     - It's a team credential for a team in an org I admin.
    '''

    model = Credential

    def get_queryset(self):
        """Return the queryset for credentials, based on what the user is
        permitted to see.
        """
        # Create a base queryset.
        # If the user is a superuser, and therefore can see everything, this
        # is also sufficient, and we are done.
        qs = self.model.objects.filter(active=True).distinct()
        qs = qs.select_related('created_by', 'modified_by', 'user', 'team')
        if self.user.is_superuser:
            return qs

        # Get the list of organizations for which the user is an admin
        orgs_as_admin_ids = set(self.user.admin_of_organizations.filter(active=True).values_list('id', flat=True))
        return qs.filter(
            Q(user=self.user) |
            Q(user__organizations__id__in=orgs_as_admin_ids) |
            Q(user__admin_of_organizations__id__in=orgs_as_admin_ids) |
            Q(team__organization__id__in=orgs_as_admin_ids, team__active=True) |
            Q(team__users__in=[self.user], team__active=True)
        )

    def can_add(self, data):
        if self.user.is_superuser:
            return True
        user_pk = get_pk_from_dict(data, 'user')
        if user_pk:
            user_obj = get_object_or_400(User, pk=user_pk)
            return self.user.can_access(User, 'change', user_obj, None)
        team_pk = get_pk_from_dict(data, 'team')
        if team_pk:
            team_obj = get_object_or_400(Team, pk=team_pk)
            return self.user.can_access(Team, 'change', team_obj, None)
        return False

    def can_change(self, obj, data):
        if self.user.is_superuser:
            return True
        if not self.can_add(data):
            return False
        if self.user == obj.created_by:
            return True
        if obj.user:
            if self.user == obj.user:
                return True
            if obj.user.organizations.filter(active=True, admins__in=[self.user]).exists():
                return True
            if obj.user.admin_of_organizations.filter(active=True, admins__in=[self.user]).exists():
                return True
        if obj.team:
            if self.user in obj.team.organization.admins.filter(is_active=True):
                return True
        return False

    def can_delete(self, obj):
        # Unassociated credentials may be marked deleted by anyone, though we
        # shouldn't ever end up with those.
        if obj.user is None and obj.team is None:
            return True
        return self.can_change(obj, None)

class TeamAccess(BaseAccess):
    '''
    I can see a team when:
     - I'm a superuser.
     - I'm an admin of the team's organization.
     - I'm a member of that team.
    I can create/change a team when:
     - I'm a superuser.
     - I'm an org admin for the team's org.
    '''

    model = Team

    def get_queryset(self):
        qs = self.model.objects.filter(active=True).distinct()
        qs = qs.select_related('created_by', 'modified_by', 'organization')
        if self.user.is_superuser:
            return qs
        return qs.filter(
            Q(organization__admins__in=[self.user], organization__active=True) |
            Q(users__in=[self.user])
        )

    def can_add(self, data):
        if self.user.is_superuser:
            return True
        else:
            org_pk = get_pk_from_dict(data, 'organization')
            org = get_object_or_400(Organization, pk=org_pk)
            if self.user.can_access(Organization, 'change', org, None):
                return True
        return False

    def can_change(self, obj, data):
        # Prevent moving a team to a different organization.
        org_pk = get_pk_from_dict(data, 'organization')
        if obj and org_pk and obj.organization.pk != org_pk:
            raise PermissionDenied('Unable to change organization on a team')
        if self.user.is_superuser:
            return True
        if self.user in obj.organization.admins.all():
            return True
        return False

    def can_delete(self, obj):
        return self.can_change(obj, None)

class ProjectAccess(BaseAccess):
    '''
    I can see projects when:
     - I am a superuser.
     - I am an admin in an organization associated with the project.
     - I am a user in an organization associated with the project.
     - I am on a team associated with the project.
     - I have been explicitly granted permission to run/check jobs using the
       project.
     - I created the project but it isn't associated with an organization
    I can change/delete when:
     - I am a superuser.
     - I am an admin in an organization associated with the project.
     - I created the project but it isn't associated with an organization
    '''

    model = Project

    def get_queryset(self):
        qs = Project.objects.filter(active=True).distinct()
        qs = qs.select_related('modified_by', 'credential', 'current_job', 'last_job')
        if self.user.is_superuser:
            return qs
        team_ids = set(Team.objects.filter(users__in=[self.user]).values_list('id', flat=True))
        qs = qs.filter(Q(created_by=self.user, organizations__isnull=True) |
                       Q(organizations__admins__in=[self.user], organizations__active=True) |
                       Q(organizations__users__in=[self.user], organizations__active=True) |
                       Q(teams__in=team_ids))
        allowed_deploy = [PERM_JOBTEMPLATE_CREATE, PERM_INVENTORY_DEPLOY]
        allowed_check = [PERM_JOBTEMPLATE_CREATE, PERM_INVENTORY_DEPLOY, PERM_INVENTORY_CHECK]

        deploy_permissions_ids = set(Permission.objects.filter(
            Q(user=self.user) | Q(team_id__in=team_ids),
            active=True,
            permission_type__in=allowed_deploy,
        ).values_list('id', flat=True))
        check_permissions_ids = set(Permission.objects.filter(
            Q(user=self.user) | Q(team_id__in=team_ids),
            active=True,
            permission_type__in=allowed_check,
        ).values_list('id', flat=True))

        perm_deploy_qs = qs.filter(permissions__in=deploy_permissions_ids)
        perm_check_qs = qs.filter(permissions__in=check_permissions_ids)
        return qs | perm_deploy_qs | perm_check_qs

    def can_add(self, data):
        if self.user.is_superuser:
            return True
        if self.user.admin_of_organizations.filter(active=True).exists():
            return True
        return False

    def can_change(self, obj, data):
        if self.user.is_superuser:
            return True
        if obj.created_by == self.user and not obj.organizations.filter(active=True).count():
            return True
        if obj.organizations.filter(active=True, admins__in=[self.user]).exists():
            return True
        return False

    def can_delete(self, obj):
        return self.can_change(obj, None)

    def can_start(self, obj):
        return self.can_change(obj, {}) and obj.can_update

class ProjectUpdateAccess(BaseAccess):
    '''
    I can see project updates when I can see the project.
    I can change when I can change the project.
    I can delete when I can change/delete the project.
    '''

    model = ProjectUpdate

    def get_queryset(self):
        qs = ProjectUpdate.objects.filter(active=True).distinct()
        qs = qs.select_related('created_by', 'modified_by', 'project')
        project_ids = set(self.user.get_queryset(Project).values_list('id', flat=True))
        return qs.filter(project_id__in=project_ids)

    def can_cancel(self, obj):
        return self.can_change(obj, {}) and obj.can_cancel

    def can_delete(self, obj):
        return obj and self.user.can_access(Project, 'delete', obj.project)

class PermissionAccess(BaseAccess):
    '''
    I can see a permission when:
     - I'm a superuser.
     - I'm an org admin and it's for a user in my org.
     - I'm an org admin and it's for a team in my org.
     - I'm a user and it's assigned to me.
     - I'm a member of a team and it's assigned to the team.
    I can create/change/delete when:
     - I'm a superuser.
     - I'm an org admin and the team/user is in my org and the inventory is in
       my org and the project is in my org.
    '''

    model = Permission

    def get_queryset(self):
        qs = self.model.objects.filter(active=True).distinct()
        qs = qs.select_related('created_by', 'modified_by', 'user', 'team', 'inventory',
                               'project')
        if self.user.is_superuser:
            return qs
        orgs_as_admin_ids = set(self.user.admin_of_organizations.filter(active=True).values_list('id', flat=True))
        return qs.filter(
            Q(user__organizations__in=orgs_as_admin_ids) |
            Q(user__admin_of_organizations__in=orgs_as_admin_ids) |
            Q(team__organization__in=orgs_as_admin_ids, team__active=True) |
            Q(user=self.user) |
            Q(team__users__in=[self.user], team__active=True)
        )

    def can_add(self, data):
        if not data:
            return True # generic add permission check
        user_pk = get_pk_from_dict(data, 'user')
        team_pk = get_pk_from_dict(data, 'team')
        if user_pk:
            user = get_object_or_400(User, pk=user_pk)
            if not self.user.can_access(User, 'admin', user, None):
                return False
        elif team_pk:
            team = get_object_or_400(Team, pk=team_pk)
            if not self.user.can_access(Team, 'admin', team, None):
                return False
        else:
            return False
        inventory_pk = get_pk_from_dict(data, 'inventory')
        if inventory_pk:
            inventory = get_object_or_400(Inventory, pk=inventory_pk)
            if not self.user.can_access(Inventory, 'admin', inventory, None):
                return False
        project_pk = get_pk_from_dict(data, 'project')
        if project_pk:
            project = get_object_or_400(Project, pk=project_pk)
            if not self.user.can_access(Project, 'admin', project, None):
                return False
        # FIXME: user/team, inventory and project should probably all be part
        # of the same organization.
        return True

    def can_change(self, obj, data):
        # Prevent assigning a permission to a different user.
        user_pk = get_pk_from_dict(data, 'user')
        if obj and user_pk and obj.user and obj.user.pk != user_pk:
            raise PermissionDenied('Unable to change user on a permission')
        # Prevent assigning a permission to a different team.
        team_pk = get_pk_from_dict(data, 'team')
        if obj and team_pk and obj.team and obj.team.pk != team_pk:
            raise PermissionDenied('Unable to change team on a permission')
        if self.user.is_superuser:
            return True
        # If changing inventory, verify access to the new inventory.
        new_inventory_pk = get_pk_from_dict(data, 'inventory')
        if obj and new_inventory_pk and obj.inventory and obj.inventory.pk != new_inventory_pk:
            inventory = get_object_or_400(Inventory, pk=new_inventory_pk)
            if not self.user.can_access(Inventory, 'admin', inventory, None):
                return False
        # If changing project, verify access to the new project.
        new_project = get_pk_from_dict(data, 'project')
        if obj and new_project and obj.project and obj.project.pk != new_project:
            project = get_object_or_400(Project, pk=new_project)
            if not self.user.can_access(Project, 'admin', project, None):
                return False
        # Check for admin access to the user or team.
        if obj.user and self.user.can_access(User, 'admin', obj.user, None):
            return True
        if obj.team and self.user.can_access(Team, 'admin', obj.team, None):
            return True
        return False

    def can_delete(self, obj):
        return self.can_change(obj, None)

class JobTemplateAccess(BaseAccess):
    '''
    I can see job templates when:
     - I am a superuser.
     - I can read the inventory, project and credential (which means I am an
       org admin or member of a team with access to all of the above).
     - I have permission explicitly granted to check/deploy with the inventory
       and project.

    This does not mean I would be able to launch a job from the template or
    edit the template.
    '''

    model = JobTemplate

    def get_queryset(self):
        qs = self.model.objects.filter(active=True).distinct()
        qs = qs.select_related('created_by', 'modified_by', 'inventory', 'project',
                               'credential', 'cloud_credential', 'next_schedule')
        if self.user.is_superuser:
            return qs
        credential_ids = self.user.get_queryset(Credential)
        inventory_ids = self.user.get_queryset(Inventory)
        base_qs = qs.filter(
            Q(credential_id__in=credential_ids) | Q(credential__isnull=True),
            Q(cloud_credential_id__in=credential_ids) | Q(cloud_credential__isnull=True),
        )
        org_admin_ids = base_qs.filter(
            Q(project__organizations__admins__in=[self.user]) |
            (Q(project__isnull=True) & Q(job_type=PERM_INVENTORY_SCAN) & Q(inventory__organization__admins__in=[self.user]))
        )

        allowed_deploy = [PERM_JOBTEMPLATE_CREATE, PERM_INVENTORY_DEPLOY]
        allowed_check = [PERM_JOBTEMPLATE_CREATE, PERM_INVENTORY_DEPLOY, PERM_INVENTORY_CHECK]

        team_ids = Team.objects.filter(users__in=[self.user])

        # TODO: I think the below queries can be combined
        deploy_permissions_ids = Permission.objects.filter(
            Q(user=self.user) | Q(team_id__in=team_ids),
            active=True,
            permission_type__in=allowed_deploy,
        )
        check_permissions_ids = Permission.objects.filter(
            Q(user=self.user) | Q(team_id__in=team_ids),
            active=True,
            permission_type__in=allowed_check,
        )

        perm_deploy_ids = base_qs.filter(
            job_type=PERM_INVENTORY_DEPLOY,
            inventory__permissions__in=deploy_permissions_ids,
            project__permissions__in=deploy_permissions_ids,
            inventory__permissions__pk=F('project__permissions__pk'),
            inventory_id__in=inventory_ids,
        )

        perm_check_ids = base_qs.filter(
            job_type=PERM_INVENTORY_CHECK,
            inventory__permissions__in=check_permissions_ids,
            project__permissions__in=check_permissions_ids,
            inventory__permissions__pk=F('project__permissions__pk'),
            inventory_id__in=inventory_ids,
        )

        return base_qs.filter(
            Q(id__in=org_admin_ids) |
            Q(id__in=perm_deploy_ids) |
            Q(id__in=perm_check_ids)
        )

    def can_read(self, obj):
        # you can only see the job templates that you have permission to launch.
        return self.can_start(obj, validate_license=False)

    def can_add(self, data):
        '''
        a user can create a job template if they are a superuser, an org admin
        of any org that the project is a member, or if they have user or team
        based permissions tying the project to the inventory source for the
        given action as well as the 'create' deploy permission.
        Users who are able to create deploy jobs can also run normal and check (dry run) jobs.
        '''
        if not data or '_method' in data:  # So the browseable API will work?
            return True

        if 'job_type' in data and data['job_type'] == PERM_INVENTORY_SCAN:
            self.check_license(feature='system_tracking')

        if 'survey_enabled' in data and data['survey_enabled']:
            self.check_license(feature='surveys')

        if self.user.is_superuser:
            return True

        # If a credential is provided, the user should have read access to it.
        credential_pk = get_pk_from_dict(data, 'credential')
        if credential_pk:
            credential = get_object_or_400(Credential, pk=credential_pk)
            if not self.user.can_access(Credential, 'read', credential):
                return False

        # If a cloud credential is provided, the user should have read access.
        cloud_credential_pk = get_pk_from_dict(data, 'cloud_credential')
        if cloud_credential_pk:
            cloud_credential = get_object_or_400(Credential,
                                                 pk=cloud_credential_pk)
            if not self.user.can_access(Credential, 'read', cloud_credential):
                return False

        # Check that the given inventory ID is valid.
        inventory_pk = get_pk_from_dict(data, 'inventory')
        inventory = Inventory.objects.filter(id=inventory_pk)
        if not inventory.exists():
            return False # Does this make sense?  Maybe should check read access

        project_pk = get_pk_from_dict(data, 'project')
        if 'job_type' in data and data['job_type'] == PERM_INVENTORY_SCAN:
            if not project_pk and self.user.can_access(Organization, 'change', inventory[0].organization, None):
                return True
            elif not self.user.can_access(Organization, "change", inventory[0].organization, None):
                return False
        # If the user has admin access to the project (as an org admin), should
        # be able to proceed without additional checks.
        project = get_object_or_400(Project, pk=project_pk)
        if self.user.can_access(Project, 'admin', project, None):
            return True

        # Otherwise, check for explicitly granted permissions to create job templates
        # for the project and inventory.
        permission_qs = Permission.objects.filter(
            Q(user=self.user) | Q(team__users__in=[self.user]),
            inventory=inventory,
            project=project,
            active=True,
            #permission_type__in=[PERM_INVENTORY_CHECK, PERM_INVENTORY_DEPLOY],
            permission_type=PERM_JOBTEMPLATE_CREATE,
        )
        if permission_qs.exists():
            return True
        return False

        # job_type = data.get('job_type', None)

        # for perm in permission_qs:
        #     # if you have run permissions, you can also create check jobs
        #     if job_type == PERM_INVENTORY_CHECK:
        #         has_perm = True
        #     # you need explicit run permissions to make run jobs
        #     elif job_type == PERM_INVENTORY_DEPLOY and perm.permission_type == PERM_INVENTORY_DEPLOY:
        #         has_perm = True
        # if not has_perm:
        #     return False
        # return True

        # shouldn't really matter with permissions given, but make sure the user
        # is also currently on the team in case they were added a per-user permission and then removed
        # from the project.
        #if not project.teams.filter(users__in=[self.user]).count():
        #    return False

    def can_start(self, obj, validate_license=True):
        # Check license.
        if validate_license:
            self.check_license()
            if obj.job_type == PERM_INVENTORY_SCAN:
                self.check_license(feature='system_tracking')
            if obj.survey_enabled:
                self.check_license(feature='surveys')

        # Super users can start any job
        if self.user.is_superuser:
            return True
        # Check to make sure both the inventory and project exist
        if obj.inventory is None:
            return False
        if obj.job_type == PERM_INVENTORY_SCAN:
            if obj.project is None and self.user.can_access(Organization, 'change', obj.inventory.organization, None):
                return True
            if not self.user.can_access(Organization, 'change', obj.inventory.organization, None):
                return False
        if obj.project is None:
            return False
        # If the user has admin access to the project they can start a job
        if self.user.can_access(Project, 'admin', obj.project, None):
            return True

        # Otherwise check for explicitly granted permissions
        permission_qs = Permission.objects.filter(
            Q(user=self.user) | Q(team__users__in=[self.user]),
            inventory=obj.inventory,
            project=obj.project,
            active=True,
            permission_type__in=[PERM_JOBTEMPLATE_CREATE, PERM_INVENTORY_CHECK, PERM_INVENTORY_DEPLOY],
        )

        has_perm = False
        for perm in permission_qs:
            # If you have job template create permission that implies both CHECK and DEPLOY
            # If you have DEPLOY permissions you can run both CHECK and DEPLOY
            if perm.permission_type in [PERM_JOBTEMPLATE_CREATE, PERM_INVENTORY_DEPLOY] and \
               obj.job_type == PERM_INVENTORY_DEPLOY:
                has_perm = True
            # If you only have CHECK permission then you can only run CHECK
            if perm.permission_type in [PERM_JOBTEMPLATE_CREATE, PERM_INVENTORY_DEPLOY, PERM_INVENTORY_CHECK] and \
               obj.job_type == PERM_INVENTORY_CHECK:
                has_perm = True

        dep_access = self.user.can_access(Inventory, 'read', obj.inventory) and self.user.can_access(Project, 'read', obj.project)
        return dep_access and has_perm

    def can_change(self, obj, data):
        data_for_change = data
        if data is not None:
            data_for_change = dict(data)
            for required_field in ('credential', 'cloud_credential', 'inventory', 'project'):
                required_obj = getattr(obj, required_field, None)
                if required_field not in data_for_change and required_obj is not None:
                    data_for_change[required_field] = required_obj.pk
        return self.can_read(obj) and self.can_add(data_for_change)

    def can_delete(self, obj):
        add_obj = dict(credential=obj.credential.id if obj.credential is not None else None,
                       cloud_credential=obj.cloud_credential.id if obj.cloud_credential is not None else None,
                       inventory=obj.inventory.id if obj.inventory is not None else None,
                       project=obj.project.id if obj.project is not None else None,
                       job_type=obj.job_type)
        return self.can_add(add_obj)

class JobAccess(BaseAccess):

    model = Job

    def get_queryset(self):
        qs = self.model.objects.filter(active=True).distinct()
        qs = qs.select_related('created_by', 'modified_by', 'job_template', 'inventory',
                               'project', 'credential', 'cloud_credential', 'job_template')
        qs = qs.prefetch_related('unified_job_template')
        if self.user.is_superuser:
            return qs
        credential_ids = self.user.get_queryset(Credential)
        base_qs = qs.filter(
            credential_id__in=credential_ids,
        )
        org_admin_ids = base_qs.filter(
            Q(project__organizations__admins__in=[self.user]) |
            (Q(project__isnull=True) & Q(job_type=PERM_INVENTORY_SCAN) & Q(inventory__organization__admins__in=[self.user]))
        )

        allowed_deploy = [PERM_JOBTEMPLATE_CREATE, PERM_INVENTORY_DEPLOY]
        allowed_check = [PERM_JOBTEMPLATE_CREATE, PERM_INVENTORY_DEPLOY, PERM_INVENTORY_CHECK]
        team_ids = Team.objects.filter(users__in=[self.user])

        # TODO: I think the below queries can be combined
        deploy_permissions_ids = Permission.objects.filter(
            Q(user=self.user) | Q(team__in=team_ids),
            active=True,
            permission_type__in=allowed_deploy,
        )
        check_permissions_ids = Permission.objects.filter(
            Q(user=self.user) | Q(team__in=team_ids),
            active=True,
            permission_type__in=allowed_check,
        )

        perm_deploy_ids = base_qs.filter(
            job_type=PERM_INVENTORY_DEPLOY,
            inventory__permissions__in=deploy_permissions_ids,
            project__permissions__in=deploy_permissions_ids,
            inventory__permissions__pk=F('project__permissions__pk'),
        )

        perm_check_ids = base_qs.filter(
            job_type=PERM_INVENTORY_CHECK,
            inventory__permissions__in=check_permissions_ids,
            project__permissions__in=check_permissions_ids,
            inventory__permissions__pk=F('project__permissions__pk'),
        )

        return base_qs.filter(
            Q(id__in=org_admin_ids) |
            Q(id__in=perm_deploy_ids) |
            Q(id__in=perm_check_ids)
        )

    def can_add(self, data):
        if not data or '_method' in data:  # So the browseable API will work?
            return True
        if not self.user.is_superuser:
            return False


        add_data = dict(data.items())

        # If a job template is provided, the user should have read access to it.
        job_template_pk = get_pk_from_dict(data, 'job_template')
        if job_template_pk:
            job_template = get_object_or_400(JobTemplate, pk=job_template_pk)
            add_data.setdefault('inventory', job_template.inventory.pk)
            add_data.setdefault('project', job_template.project.pk)
            add_data.setdefault('job_type', job_template.job_type)
            if job_template.credential:
                add_data.setdefault('credential', job_template.credential.pk)
        else:
            job_template = None

        return True

    def can_change(self, obj, data):
        return obj.status == 'new' and self.can_read(obj) and self.can_add(data)

    def can_delete(self, obj):
        return self.can_read(obj)

    def can_start(self, obj):
        self.check_license()

        # A super user can relaunch a job
        if self.user.is_superuser:
            return True
        # If a user can launch the job template then they can relaunch a job from that
        # job template
        has_perm = False
        if obj.job_template is not None and self.user.can_access(JobTemplate, 'start', obj.job_template):
            has_perm = True
        dep_access_inventory = self.user.can_access(Inventory, 'read', obj.inventory)
        dep_access_project = obj.project is None or self.user.can_access(Project, 'read', obj.project)
        return self.can_read(obj) and dep_access_inventory and dep_access_project and has_perm

    def can_cancel(self, obj):
        return self.can_read(obj) and obj.can_cancel

class SystemJobTemplateAccess(BaseAccess):
    '''
    I can only see/manage System Job Templates if I'm a super user
    '''

    model = SystemJobTemplate

    def can_start(self, obj):
        return self.can_read(obj)

class SystemJobAccess(BaseAccess):
    '''
    I can only see manage System Jobs if I'm a super user
    '''
    model = SystemJob

class AdHocCommandAccess(BaseAccess):
    '''
    I can only see/run ad hoc commands when:
    - I am a superuser.
    - I am an org admin and have permission to read the credential.
    - I am a normal user with a user/team permission that has at least read
      permission on the inventory and the run_ad_hoc_commands flag set, and I
      can read the credential.
    '''
    model = AdHocCommand

    def get_queryset(self):
        qs = self.model.objects.filter(active=True).distinct()
        qs = qs.select_related('created_by', 'modified_by', 'inventory',
                               'credential')
        if self.user.is_superuser:
            return qs

        credential_ids = set(self.user.get_queryset(Credential).values_list('id', flat=True))
        team_ids = set(Team.objects.filter(active=True, users__in=[self.user]).values_list('id', flat=True))

        permission_ids = set(Permission.objects.filter(
            Q(user=self.user) | Q(team__in=team_ids),
            active=True,
            permission_type__in=PERMISSION_TYPES_ALLOWING_INVENTORY_READ,
            run_ad_hoc_commands=True,
        ).values_list('id', flat=True))

        inventory_qs = self.user.get_queryset(Inventory)
        inventory_qs = inventory_qs.filter(Q(permissions__in=permission_ids) | Q(organization__admins__in=[self.user]))
        inventory_ids = set(inventory_qs.values_list('id', flat=True))

        qs = qs.filter(
            credential_id__in=credential_ids,
            inventory_id__in=inventory_ids,
        )
        return qs

    def can_add(self, data):
        if not data or '_method' in data:  # So the browseable API will work?
            return True

        self.check_license()

        # If a credential is provided, the user should have read access to it.
        credential_pk = get_pk_from_dict(data, 'credential')
        if credential_pk:
            credential = get_object_or_400(Credential, pk=credential_pk, active=True)
            if not self.user.can_access(Credential, 'read', credential):
                return False

        # Check that the user has the run ad hoc command permission on the
        # given inventory.
        inventory_pk = get_pk_from_dict(data, 'inventory')
        if inventory_pk:
            inventory = get_object_or_400(Inventory, pk=inventory_pk, active=True)
            if not self.user.can_access(Inventory, 'run_ad_hoc_commands', inventory):
                return False

        return True

    def can_change(self, obj, data):
        return False

    def can_delete(self, obj):
        return self.can_read(obj)

    def can_start(self, obj):
        return self.can_add({
            'credential': obj.credential_id,
            'inventory': obj.inventory_id,
        })

    def can_cancel(self, obj):
        return self.can_read(obj) and obj.can_cancel

class AdHocCommandEventAccess(BaseAccess):
    '''
    I can see ad hoc command event records whenever I can read both ad hoc
    command and host.
    '''

    model = AdHocCommandEvent

    def get_queryset(self):
        qs = self.model.objects.distinct()
        qs = qs.select_related('ad_hoc_command', 'host')

        if self.user.is_superuser:
            return qs
        ad_hoc_command_qs = self.user.get_queryset(AdHocCommand)
        host_qs = self.user.get_queryset(Host)
        qs = qs.filter(Q(host__isnull=True) | Q(host__in=host_qs),
                       ad_hoc_command__in=ad_hoc_command_qs)
        return qs

    def can_add(self, data):
        return False

    def can_change(self, obj, data):
        return False

    def can_delete(self, obj):
        return False

class JobHostSummaryAccess(BaseAccess):
    '''
    I can see job/host summary records whenever I can read both job and host.
    '''

    model = JobHostSummary

    def get_queryset(self):
        qs = self.model.objects.distinct()
        qs = qs.select_related('job', 'job__job_template', 'host')
        if self.user.is_superuser:
            return qs
        job_qs = self.user.get_queryset(Job)
        host_qs = self.user.get_queryset(Host)
        return qs.filter(job__in=job_qs, host__in=host_qs)

    def can_add(self, data):
        return False

    def can_change(self, obj, data):
        return False

    def can_delete(self, obj):
        return False

class JobEventAccess(BaseAccess):
    '''
    I can see job event records whenever I can read both job and host.
    '''

    model = JobEvent

    def get_queryset(self):
        qs = self.model.objects.distinct()
        qs = qs.select_related('job', 'job__job_template', 'host', 'parent')
        qs = qs.prefetch_related('hosts', 'children')

        # Filter certain "internal" events generated by async polling.
        qs = qs.exclude(event__in=('runner_on_ok', 'runner_on_failed'),
                        event_data__icontains='"ansible_job_id": "',
                        event_data__contains='"module_name": "async_status"')

        if self.user.is_superuser:
            return qs
        job_qs = self.user.get_queryset(Job)
        host_qs = self.user.get_queryset(Host)
        qs = qs.filter(Q(host__isnull=True) | Q(host__in=host_qs),
                       job__in=job_qs)
        return qs

    def can_add(self, data):
        return False

    def can_change(self, obj, data):
        return False

    def can_delete(self, obj):
        return False

class UnifiedJobTemplateAccess(BaseAccess):
    '''
    I can see a unified job template whenever I can see the same project,
    inventory source or job template.  Unified job templates do not include
    projects without SCM configured or inventory sources without a cloud
    source.
    '''

    model = UnifiedJobTemplate

    def get_queryset(self):
        qs = self.model.objects.filter(active=True).distinct()
        project_qs = self.user.get_queryset(Project).filter(scm_type__in=[s[0] for s in Project.SCM_TYPE_CHOICES])
        inventory_source_qs = self.user.get_queryset(InventorySource).filter(source__in=CLOUD_INVENTORY_SOURCES)
        job_template_qs = self.user.get_queryset(JobTemplate)
        qs = qs.filter(Q(Project___in=project_qs) |
                       Q(InventorySource___in=inventory_source_qs) |
                       Q(JobTemplate___in=job_template_qs))
        qs = qs.select_related(
            'created_by',
            'modified_by',
            #'project',
            #'inventory',
            #'credential',
            #'cloud_credential',
            'next_schedule',
            'last_job',
            'current_job',
        )
        # FIXME: Figure out how to do select/prefetch on related project/inventory/credential/cloud_credential.
        return qs

class UnifiedJobAccess(BaseAccess):
    '''
    I can see a unified job whenever I can see the same project update,
    inventory update or job.
    '''

    model = UnifiedJob

    def get_queryset(self):
        qs = self.model.objects.filter(active=True).distinct()
        project_update_qs = self.user.get_queryset(ProjectUpdate)
        inventory_update_qs = self.user.get_queryset(InventoryUpdate).filter(source__in=CLOUD_INVENTORY_SOURCES)
        job_qs = self.user.get_queryset(Job)
        ad_hoc_command_qs = self.user.get_queryset(AdHocCommand)
        system_job_qs = self.user.get_queryset(SystemJob)
        qs = qs.filter(Q(ProjectUpdate___in=project_update_qs) |
                       Q(InventoryUpdate___in=inventory_update_qs) |
                       Q(Job___in=job_qs) |
                       Q(AdHocCommand___in=ad_hoc_command_qs) |
                       Q(SystemJob___in=system_job_qs))
        qs = qs.select_related(
            'created_by',
            'modified_by',
            #'project',
            #'inventory',
            #'credential',
            #'project___credential',
            #'inventory_source___credential',
            #'inventory_source___inventory',
            #'job_template___inventory',
            #'job_template___project',
            #'job_template___credential',
            #'job_template___cloud_credential',
        )
        qs = qs.prefetch_related('unified_job_template')
        # FIXME: Figure out how to do select/prefetch on related project/inventory/credential/cloud_credential.
        return qs

class ScheduleAccess(BaseAccess):
    '''
    I can see a schedule if I can see it's related unified job, I can create them or update them if I have write access
    '''

    model = Schedule

    def get_queryset(self):
        qs = self.model.objects.filter(active=True).distinct()
        qs = qs.select_related('created_by', 'modified_by')
        qs = qs.prefetch_related('unified_job_template')
        if self.user.is_superuser:
            return qs
        job_template_qs = self.user.get_queryset(JobTemplate)
        inventory_source_qs = self.user.get_queryset(InventorySource)
        project_qs = self.user.get_queryset(Project)
        unified_qs = UnifiedJobTemplate.objects.filter(jobtemplate__in=job_template_qs) | \
            UnifiedJobTemplate.objects.filter(Q(project__in=project_qs)) | \
            UnifiedJobTemplate.objects.filter(Q(inventorysource__in=inventory_source_qs))
        return qs.filter(unified_job_template__in=unified_qs)

    def can_read(self, obj):
        if self.user.is_superuser:
            return True
        if obj and obj.unified_job_template:
            job_class = obj.unified_job_template
            return self.user.can_access(type(job_class), 'read', obj.unified_job_template)
        else:
            return False

    def can_add(self, data):
        if self.user.is_superuser:
            return True
        pk = get_pk_from_dict(data, 'unified_job_template')
        obj = get_object_or_400(UnifiedJobTemplate, pk=pk)
        if obj:
            return self.user.can_access(type(obj), 'change', obj, None)
        else:
            return False

    def can_change(self, obj, data):
        if self.user.is_superuser:
            return True
        if obj and obj.unified_job_template:
            job_class = obj.unified_job_template
            return self.user.can_access(type(job_class), 'change', job_class, None)
        else:
            return False

    def can_delete(self, obj):
        if self.user.is_superuser:
            return True
        if obj and obj.unified_job_template:
            job_class = obj.unified_job_template
            return self.user.can_access(type(job_class), 'change', job_class, None)
        else:
            return False

class NotifierAccess(BaseAccess):
    '''
    I can see/use a notifier if I have permission to
    '''
    model = Notifier

    def get_queryset(self):
        qs = self.model.objects.filter(active=True).distinct()
        if self.user.is_superuser:
            return qs
        return qs

class NotificationAccess(BaseAccess):
    '''
    I can see/use a notification if I have permission to
    '''
    model = Notification

    def get_queryset(self):
        qs = self.model.objects.distinct()
        if self.user.is_superuser:
            return qs
        return qs
    

class ActivityStreamAccess(BaseAccess):
    '''
    I can see activity stream events only when I have permission on all objects included in the event
    '''

    model = ActivityStream

    def get_queryset(self):
        qs = self.model.objects.distinct()
        qs = qs.select_related('actor')
        qs = qs.prefetch_related('organization', 'user', 'inventory', 'host', 'group', 'inventory_source',
                                 'inventory_update', 'credential', 'team', 'project', 'project_update',
                                 'permission', 'job_template', 'job')
        if self.user.is_superuser:
            return qs

        user_admin_orgs = self.user.admin_of_organizations.all()
        user_orgs = self.user.organizations.all()

        #Organization filter
        qs = qs.filter(Q(organization__admins__in=[self.user]) | Q(organization__users__in=[self.user]))

        #User filter
        qs = qs.filter(Q(user__pk=self.user.pk) |
                       Q(user__organizations__in=user_admin_orgs) |
                       Q(user__organizations__in=user_orgs))

        #Inventory filter
        inventory_qs = self.user.get_queryset(Inventory)
        qs.filter(inventory__in=inventory_qs)

        #Host filter
        qs.filter(host__inventory__in=inventory_qs)

        #Group filter
        qs.filter(group__inventory__in=inventory_qs)

        #Inventory Source Filter
        qs.filter(Q(inventory_source__inventory__in=inventory_qs) |
                  Q(inventory_source__group__inventory__in=inventory_qs))

        #Inventory Update Filter
        qs.filter(Q(inventory_update__inventory_source__inventory__in=inventory_qs) |
                  Q(inventory_update__inventory_source__group__inventory__in=inventory_qs))

        #Credential Update Filter
        qs.filter(Q(credential__user=self.user) |
                  Q(credential__user__organizations__in=user_admin_orgs) |
                  Q(credential__user__admin_of_organizations__in=user_admin_orgs) |
                  Q(credential__team__organization__in=user_admin_orgs) |
                  Q(credential__team__users__in=[self.user]))

        #Team Filter
        qs.filter(Q(team__organization__admins__in=[self.user]) |
                  Q(team__users__in=[self.user]))

        #Project Filter
        project_qs = self.user.get_queryset(Project)
        qs.filter(project__in=project_qs)

        #Project Update Filter
        qs.filter(project_update__project__in=project_qs)

        #Permission Filter
        permission_qs = self.user.get_queryset(Permission)
        qs.filter(permission__in=permission_qs)

        #Job Template Filter
        jobtemplate_qs = self.user.get_queryset(JobTemplate)
        qs.filter(job_template__in=jobtemplate_qs)

        #Job Filter
        job_qs = self.user.get_queryset(Job)
        qs.filter(job__in=job_qs)

        # Ad Hoc Command Filter
        ad_hoc_command_qs = self.user.get_queryset(AdHocCommand)
        qs.filter(ad_hoc_command__in=ad_hoc_command_qs)

        # organization_qs = self.user.get_queryset(Organization)
        # user_qs = self.user.get_queryset(User)
        # inventory_qs = self.user.get_queryset(Inventory)
        # host_qs = self.user.get_queryset(Host)
        # group_qs = self.user.get_queryset(Group)
        # inventory_source_qs = self.user.get_queryset(InventorySource)
        # inventory_update_qs = self.user.get_queryset(InventoryUpdate)
        # credential_qs = self.user.get_queryset(Credential)
        # team_qs = self.user.get_queryset(Team)
        # project_qs = self.user.get_queryset(Project)
        # project_update_qs = self.user.get_queryset(ProjectUpdate)
        # permission_qs = self.user.get_queryset(Permission)
        # job_template_qs = self.user.get_queryset(JobTemplate)
        # job_qs = self.user.get_queryset(Job)
        # qs = qs.filter(Q(organization__in=organization_qs) |
        #                Q(user__in=user_qs) |
        #                Q(inventory__in=inventory_qs) |
        #                Q(host__in=host_qs) |
        #                Q(group__in=group_qs) |
        #                Q(inventory_source__in=inventory_source_qs) |
        #                Q(credential__in=credential_qs) |
        #                Q(team__in=team_qs) |
        #                Q(project__in=project_qs) |
        #                Q(project_update__in=project_update_qs) |
        #                Q(permission__in=permission_qs) |
        #                Q(job_template__in=job_template_qs) |
        #                Q(job__in=job_qs))
        return qs

    def can_add(self, data):
        return False

    def can_change(self, obj, data):
        return False

    def can_delete(self, obj):
        return False

class CustomInventoryScriptAccess(BaseAccess):

    model = CustomInventoryScript

    def get_queryset(self):
        qs = self.model.objects.filter(active=True).distinct()
        if not self.user.is_superuser:
            qs = qs.filter(Q(organization__admins__in=[self.user]) | Q(organization__users__in=[self.user]))
        return qs

    def can_read(self, obj):
        if self.user.is_superuser:
            return True
        if not obj.active:
            return False
        return bool(obj.organization in self.user.organizations.all() or obj.organization in self.user.admin_of_organizations.all())

    def can_add(self, data):
        if self.user.is_superuser:
            return True
        return False

    def can_change(self, obj, data):
        if self.user.is_superuser:
            return True
        return False

    def can_delete(self, obj):
        if self.user.is_superuser:
            return True
        return False


class TowerSettingsAccess(BaseAccess):
    '''
    - I can see settings when
      - I am a super user
    - I can edit settings when
      - I am a super user
    - I can clear settings when
      - I am a super user
    '''

    model = TowerSettings

    def get_queryset(self):
        if self.user.is_superuser:
            return self.model.objects.all()
        return self.model.objects.none()

    def can_change(self, obj, data):
        return self.user.is_superuser

    def can_delete(self, obj):
        return self.user.is_superuser


class RoleAccess(BaseAccess):
    '''
    TODO: XXX: Needs implemenation
    '''

    model = Role

    def get_queryset(self):
        if self.user.is_superuser:
            return self.model.objects.all()
        return self.model.objects.none()

    def can_change(self, obj, data):
        return self.user.is_superuser

    def can_add(self, obj, data):
        return self.user.is_superuser

    def can_attach(self, obj, sub_obj, relationship, data,
                   skip_sub_obj_read_check=False):
        return self.user.is_superuser

    def can_unattach(self, obj, sub_obj, relationship):
        return self.user.is_superuser

    def can_delete(self, obj):
        return self.user.is_superuser


class ResourceAccess(BaseAccess):
    '''
    TODO: XXX: Needs implemenation
    '''

    model = Role

    def get_queryset(self):
        if self.user.is_superuser:
            return self.model.objects.all()
        return self.model.objects.none()

    def can_change(self, obj, data):
        return self.user.is_superuser

    def can_add(self, obj, data):
        return self.user.is_superuser

    def can_attach(self, obj, sub_obj, relationship, data,
                   skip_sub_obj_read_check=False):
        return self.user.is_superuser

    def can_unattach(self, obj, sub_obj, relationship):
        return self.user.is_superuser

    def can_delete(self, obj):
        return self.user.is_superuser

register_access(User, UserAccess)
register_access(Organization, OrganizationAccess)
register_access(Inventory, InventoryAccess)
register_access(Host, HostAccess)
register_access(Group, GroupAccess)
register_access(InventorySource, InventorySourceAccess)
register_access(InventoryUpdate, InventoryUpdateAccess)
register_access(Credential, CredentialAccess)
register_access(Team, TeamAccess)
register_access(Project, ProjectAccess)
register_access(ProjectUpdate, ProjectUpdateAccess)
register_access(Permission, PermissionAccess)
register_access(JobTemplate, JobTemplateAccess)
register_access(Job, JobAccess)
register_access(JobHostSummary, JobHostSummaryAccess)
register_access(JobEvent, JobEventAccess)
register_access(SystemJobTemplate, SystemJobTemplateAccess)
register_access(SystemJob, SystemJobAccess)
register_access(AdHocCommand, AdHocCommandAccess)
register_access(AdHocCommandEvent, AdHocCommandEventAccess)
register_access(Schedule, ScheduleAccess)
register_access(UnifiedJobTemplate, UnifiedJobTemplateAccess)
register_access(UnifiedJob, UnifiedJobAccess)
register_access(ActivityStream, ActivityStreamAccess)
register_access(CustomInventoryScript, CustomInventoryScriptAccess)
register_access(TowerSettings, TowerSettingsAccess)
<<<<<<< HEAD
register_access(Role, RoleAccess)
register_access(Resource, ResourceAccess)
=======
register_access(Notifier, NotifierAccess)
register_access(Notification, NotificationAccess)
>>>>>>> 67d1aa6c
<|MERGE_RESOLUTION|>--- conflicted
+++ resolved
@@ -1509,7 +1509,7 @@
         if self.user.is_superuser:
             return qs
         return qs
-    
+
 
 class ActivityStreamAccess(BaseAccess):
     '''
@@ -1768,10 +1768,7 @@
 register_access(ActivityStream, ActivityStreamAccess)
 register_access(CustomInventoryScript, CustomInventoryScriptAccess)
 register_access(TowerSettings, TowerSettingsAccess)
-<<<<<<< HEAD
 register_access(Role, RoleAccess)
 register_access(Resource, ResourceAccess)
-=======
 register_access(Notifier, NotifierAccess)
-register_access(Notification, NotificationAccess)
->>>>>>> 67d1aa6c
+register_access(Notification, NotificationAccess)