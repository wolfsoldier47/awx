--- conflicted
+++ resolved
@@ -42,7 +42,6 @@
 }
 
 
-<<<<<<< HEAD
 def get_object_from_data(field, Model, data, obj=None):
     """
     Utility method to obtain related object in data according to fallbacks:
@@ -73,10 +72,7 @@
         raise ParseError(_("Bad data found in related field %s." % field))
 
 
-class StateConflict(ValidationError):
-=======
 class ActiveJobConflict(ValidationError):
->>>>>>> fac7fd45
     status_code = 409
 
     def __init__(self, active_jobs):
@@ -1601,27 +1597,12 @@
         if not data:
             return True
 
-<<<<<<< HEAD
         # should not be able to edit the prompts if lacking access to UJT or WFJT
         return (
             self.ujt_execute(obj) and
             self.wfjt_admin(obj) and
             JobLaunchConfigAccess(self.user).can_change(obj, data)
         )
-=======
-        if not self.ujt_execute(obj):
-            # should not be able to edit the prompts if lacking access to UJT
-            return False
-
-        if 'credential' in data or 'inventory' in data:
-            new_data = data
-            if 'credential' not in data:
-                new_data['credential'] = obj.credential
-            if 'inventory' not in data:
-                new_data['inventory'] = obj.inventory
-            return self.can_use_prompted_resources(new_data)
-        return True
->>>>>>> fac7fd45
 
     def can_delete(self, obj):
         return self.wfjt_admin(obj)
