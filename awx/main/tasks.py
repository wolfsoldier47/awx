# Copyright (c) 2015 Ansible, Inc.
# All Rights Reserved.

# Python
import codecs
from collections import OrderedDict
import ConfigParser
import cStringIO
import functools
import json
import logging
import os
import re
import shutil
import stat
import tempfile
import time
import traceback
import urlparse
import uuid
from distutils.version import LooseVersion as Version
import yaml
import fcntl
try:
    import psutil
except Exception:
    psutil = None

# Celery
from celery import Task, shared_task
from celery.signals import celeryd_init, worker_process_init, worker_shutdown

# Django
from django.conf import settings
from django.db import transaction, DatabaseError, IntegrityError
from django.utils.timezone import now, timedelta
from django.utils.encoding import smart_str
from django.core.mail import send_mail
from django.contrib.auth.models import User
from django.utils.translation import ugettext_lazy as _
from django.core.cache import cache
from django.core.exceptions import ObjectDoesNotExist

# Django-CRUM
from crum import impersonate

# AWX
from awx import __version__ as awx_application_version
from awx import celery_app
from awx.main.constants import CLOUD_PROVIDERS, PRIVILEGE_ESCALATION_METHODS
from awx.main.models import * # noqa
from awx.main.models.unified_jobs import ACTIVE_STATES
from awx.main.exceptions import AwxTaskError, TaskCancel, TaskError
from awx.main.queue import CallbackQueueDispatcher
from awx.main.expect import run, isolated_manager
from awx.main.utils import (get_ansible_version, get_ssh_version, decrypt_field, update_scm_url,
                            check_proot_installed, build_proot_temp_dir, get_licenser,
                            wrap_args_with_proot, get_system_task_capacity, OutputEventFilter,
                            ignore_inventory_computed_fields, ignore_inventory_group_removal,
                            get_type_for_model, extract_ansible_vars)
from awx.main.utils.reload import restart_local_services, stop_local_services
from awx.main.utils.handlers import configure_external_logger
from awx.main.consumers import emit_channel_notification
from awx.conf import settings_registry

__all__ = ['RunJob', 'RunSystemJob', 'RunProjectUpdate', 'RunInventoryUpdate',
           'RunAdHocCommand', 'handle_work_error', 'handle_work_success',
           'update_inventory_computed_fields', 'update_host_smart_inventory_memberships',
           'send_notifications', 'run_administrative_checks', 'purge_old_stdout_files']

HIDDEN_PASSWORD = '**********'

OPENSSH_KEY_ERROR = u'''\
It looks like you're trying to use a private key in OpenSSH format, which \
isn't supported by the installed version of OpenSSH on this instance. \
Try upgrading OpenSSH or providing your private key in an different format. \
'''

logger = logging.getLogger('awx.main.tasks')


class LogErrorsTask(Task):
    def on_failure(self, exc, task_id, args, kwargs, einfo):
        if isinstance(exc, AwxTaskError):
            # Error caused by user / tracked in job output
            logger.warning(str(exc))
        elif isinstance(self, BaseTask):
            logger.exception(
                '%s %s execution encountered exception.',
                get_type_for_model(self.model), args[0])
        else:
            logger.exception('Task {} encountered exception.'.format(self.name), exc_info=exc)
        super(LogErrorsTask, self).on_failure(exc, task_id, args, kwargs, einfo)


@celeryd_init.connect
def celery_startup(conf=None, **kwargs):
    # Re-init all schedules
    # NOTE: Rework this during the Rampart work
    startup_logger = logging.getLogger('awx.main.tasks')
    startup_logger.info("Syncing Schedules")
    for sch in Schedule.objects.all():
        try:
            sch.update_computed_fields()
            from awx.main.signals import disable_activity_stream
            with disable_activity_stream():
                sch.save()
        except Exception:
            logger.exception("Failed to rebuild schedule {}.".format(sch))


@worker_process_init.connect
def task_set_logger_pre_run(*args, **kwargs):
    try:
        cache.close()
        configure_external_logger(settings, is_startup=False)
    except Exception:
        # General exception because LogErrorsTask not used with celery signals
        logger.exception('Encountered error on initial log configuration.')


@worker_shutdown.connect
def inform_cluster_of_shutdown(*args, **kwargs):
    try:
        this_inst = Instance.objects.get(hostname=settings.CLUSTER_HOST_ID)
        this_inst.capacity = 0  # No thank you to new jobs while shut down
        this_inst.save(update_fields=['capacity', 'modified'])
        logger.warning('Normal shutdown signal for instance {}, '
                       'removed self from capacity pool.'.format(this_inst.hostname))
    except Exception:
        # General exception because LogErrorsTask not used with celery signals
        logger.exception('Encountered problem with normal shutdown signal.')


@shared_task(queue='tower_broadcast_all', bind=True, base=LogErrorsTask)
def handle_setting_changes(self, setting_keys):
    orig_len = len(setting_keys)
    for i in range(orig_len):
        for dependent_key in settings_registry.get_dependent_settings(setting_keys[i]):
            setting_keys.append(dependent_key)
    logger.warn('Processing cache changes, task args: {0.args!r} kwargs: {0.kwargs!r}'.format(
        self.request))
    cache_keys = set(setting_keys)
    logger.debug('cache delete_many(%r)', cache_keys)
    cache.delete_many(cache_keys)
    for key in cache_keys:
        if key.startswith('LOG_AGGREGATOR_'):
            restart_local_services(['uwsgi', 'celery', 'beat', 'callback'])
            break


@shared_task(queue='tower', base=LogErrorsTask)
def send_notifications(notification_list, job_id=None):
    if not isinstance(notification_list, list):
        raise TypeError("notification_list should be of type list")
    if job_id is not None:
        job_actual = UnifiedJob.objects.get(id=job_id)

    notifications = Notification.objects.filter(id__in=notification_list)
    if job_id is not None:
        job_actual.notifications.add(*notifications)

    for notification in notifications:
        try:
            sent = notification.notification_template.send(notification.subject, notification.body)
            notification.status = "successful"
            notification.notifications_sent = sent
        except Exception as e:
            logger.error("Send Notification Failed {}".format(e))
            notification.status = "failed"
            notification.error = smart_str(e)
        finally:
            notification.save()


@shared_task(bind=True, queue='tower', base=LogErrorsTask)
def run_administrative_checks(self):
    logger.warn("Running administrative checks.")
    if not settings.TOWER_ADMIN_ALERTS:
        return
    validation_info = get_licenser().validate()
    if validation_info['license_type'] != 'open' and validation_info.get('instance_count', 0) < 1:
        return
    used_percentage = float(validation_info.get('current_instances', 0)) / float(validation_info.get('instance_count', 100))
    tower_admin_emails = User.objects.filter(is_superuser=True).values_list('email', flat=True)
    if (used_percentage * 100) > 90:
        send_mail("Ansible Tower host usage over 90%",
                  _("Ansible Tower host usage over 90%"),
                  tower_admin_emails,
                  fail_silently=True)
    if validation_info.get('date_warning', False):
        send_mail("Ansible Tower license will expire soon",
                  _("Ansible Tower license will expire soon"),
                  tower_admin_emails,
                  fail_silently=True)


@shared_task(bind=True, queue='tower', base=LogErrorsTask)
def cleanup_authtokens(self):
    logger.warn("Cleaning up expired authtokens.")
    AuthToken.objects.filter(expires__lt=now()).delete()


@shared_task(bind=True, base=LogErrorsTask)
def purge_old_stdout_files(self):
    nowtime = time.time()
    for f in os.listdir(settings.JOBOUTPUT_ROOT):
        if os.path.getctime(os.path.join(settings.JOBOUTPUT_ROOT,f)) < nowtime - settings.LOCAL_STDOUT_EXPIRE_TIME:
            os.unlink(os.path.join(settings.JOBOUTPUT_ROOT,f))
            logger.info("Removing {}".format(os.path.join(settings.JOBOUTPUT_ROOT,f)))


@shared_task(bind=True, base=LogErrorsTask)
def cluster_node_heartbeat(self):
    logger.debug("Cluster node heartbeat task.")
    nowtime = now()
    instance_list = list(Instance.objects.filter(rampart_groups__controller__isnull=True).distinct())
    this_inst = None
    lost_instances = []
    for inst in list(instance_list):
        if inst.hostname == settings.CLUSTER_HOST_ID:
            this_inst = inst
            instance_list.remove(inst)
        elif inst.is_lost(ref_time=nowtime):
            lost_instances.append(inst)
            instance_list.remove(inst)
    if this_inst:
        startup_event = this_inst.is_lost(ref_time=nowtime)
        if this_inst.capacity == 0:
            logger.warning('Rejoining the cluster as instance {}.'.format(this_inst.hostname))
        this_inst.capacity = get_system_task_capacity()
        this_inst.version = awx_application_version
        this_inst.save(update_fields=['capacity', 'version', 'modified'])
        if startup_event:
            return
    else:
        raise RuntimeError("Cluster Host Not Found: {}".format(settings.CLUSTER_HOST_ID))
    # IFF any node has a greater version than we do, then we'll shutdown services
    for other_inst in instance_list:
        if other_inst.version == "":
            continue
        if Version(other_inst.version.split('-', 1)[0]) > Version(awx_application_version) and not settings.DEBUG:
            logger.error("Host {} reports version {}, but this node {} is at {}, shutting down".format(other_inst.hostname,
                                                                                                       other_inst.version,
                                                                                                       this_inst.hostname,
                                                                                                       this_inst.version))
            # Shutdown signal will set the capacity to zero to ensure no Jobs get added to this instance.
            # The heartbeat task will reset the capacity to the system capacity after upgrade.
            stop_local_services(['uwsgi', 'celery', 'beat', 'callback'], communicate=False)
            raise RuntimeError("Shutting down.")
    for other_inst in lost_instances:
        if other_inst.capacity == 0:
            continue
        try:
            other_inst.capacity = 0
            other_inst.save(update_fields=['capacity'])
            logger.error("Host {} last checked in at {}, marked as lost.".format(
                other_inst.hostname, other_inst.modified))
        except DatabaseError as e:
            if 'did not affect any rows' in str(e):
                logger.debug('Another instance has marked {} as lost'.format(other_inst.hostname))
            else:
                logger.exception('Error marking {} as lost'.format(other_inst.hostname))


@shared_task(bind=True, base=LogErrorsTask)
def awx_isolated_heartbeat(self):
    local_hostname = settings.CLUSTER_HOST_ID
    logger.debug("Controlling node checking for any isolated management tasks.")
    poll_interval = settings.AWX_ISOLATED_PERIODIC_CHECK
    # Get isolated instances not checked since poll interval - some buffer
    nowtime = now()
    accept_before = nowtime - timedelta(seconds=(poll_interval - 10))
    isolated_instance_qs = Instance.objects.filter(
        rampart_groups__controller__instances__hostname=local_hostname,
        last_isolated_check__lt=accept_before
    )
    # Fast pass of isolated instances, claiming the nodes to update
    with transaction.atomic():
        for isolated_instance in isolated_instance_qs:
            isolated_instance.last_isolated_check = nowtime
            # Prevent modified time from being changed, as in normal heartbeat
            isolated_instance.save(update_fields=['last_isolated_check'])
    # Slow pass looping over isolated IGs and their isolated instances
    if len(isolated_instance_qs) > 0:
        logger.debug("Managing isolated instances {}.".format(','.join([inst.hostname for inst in isolated_instance_qs])))
        isolated_manager.IsolatedManager.health_check(isolated_instance_qs, awx_application_version)


@shared_task(bind=True, queue='tower', base=LogErrorsTask)
def awx_periodic_scheduler(self):
    run_now = now()
    state = TowerScheduleState.get_solo()
    last_run = state.schedule_last_run
    logger.debug("Last scheduler run was: %s", last_run)
    state.schedule_last_run = run_now
    state.save()

    old_schedules = Schedule.objects.enabled().before(last_run)
    for schedule in old_schedules:
        schedule.save()
    schedules = Schedule.objects.enabled().between(last_run, run_now)
    for schedule in schedules:
        template = schedule.unified_job_template
        schedule.save() # To update next_run timestamp.
        if template.cache_timeout_blocked:
            logger.warn("Cache timeout is in the future, bypassing schedule for template %s" % str(template.id))
            continue
        try:
            job_kwargs = schedule.get_job_kwargs()
            new_unified_job = schedule.unified_job_template.create_unified_job(**job_kwargs)
            can_start = new_unified_job.signal_start()
        except Exception:
            logger.exception('Error spawning scheduled job.')
            continue
        if not can_start:
            new_unified_job.status = 'failed'
            new_unified_job.job_explanation = "Scheduled job could not start because it was not in the right state or required manual credentials"
            new_unified_job.save(update_fields=['status', 'job_explanation'])
            new_unified_job.websocket_emit_status("failed")
        emit_channel_notification('schedules-changed', dict(id=schedule.id, group_name="schedules"))
    state.save()


def _send_notification_templates(instance, status_str):
    if status_str not in ['succeeded', 'failed']:
        raise ValueError(_("status_str must be either succeeded or failed"))
    try:
        notification_templates = instance.get_notification_templates()
    except Exception:
        logger.warn("No notification template defined for emitting notification")
        notification_templates = None
    if notification_templates:
        if status_str == 'succeeded':
            notification_template_type = 'success'
        else:
            notification_template_type = 'error'
        all_notification_templates = set(notification_templates.get(notification_template_type, []) + notification_templates.get('any', []))
        if len(all_notification_templates):
            try:
                (notification_subject, notification_body) = getattr(instance, 'build_notification_%s_message' % status_str)()
            except AttributeError:
                raise NotImplementedError("build_notification_%s_message() does not exist" % status_str)
            send_notifications.delay([n.generate_notification(notification_subject, notification_body).id
                                      for n in all_notification_templates],
                                     job_id=instance.id)


@shared_task(bind=True, queue='tower', base=LogErrorsTask)
def handle_work_success(self, result, task_actual):
    try:
        instance = UnifiedJob.get_instance_by_type(task_actual['type'], task_actual['id'])
    except ObjectDoesNotExist:
        logger.warning('Missing {} `{}` in success callback.'.format(task_actual['type'], task_actual['id']))
        return
    if not instance:
        return

    _send_notification_templates(instance, 'succeeded')

    from awx.main.scheduler.tasks import run_job_complete
    run_job_complete.delay(instance.id)


@shared_task(queue='tower', base=LogErrorsTask)
def handle_work_error(request, exc, traceback, task_id, subtasks=None):
    logger.debug('Executing error task id %s, subtasks: %s' % (request.id, str(subtasks)))
    first_instance = None
    first_instance_type = ''
    if subtasks is not None:
        for each_task in subtasks:
            try:
                instance = UnifiedJob.get_instance_by_type(each_task['type'], each_task['id'])
                if not instance:
                    # Unknown task type
                    logger.warn("Unknown task type: {}".format(each_task['type']))
                    continue
            except ObjectDoesNotExist:
                logger.warning('Missing {} `{}` in error callback.'.format(each_task['type'], each_task['id']))
                continue

            if first_instance is None:
                first_instance = instance
                first_instance_type = each_task['type']

            if instance.celery_task_id != task_id and not instance.cancel_flag:
                instance.status = 'failed'
                instance.failed = True
                if not instance.job_explanation:
                    instance.job_explanation = 'Previous Task Failed: {"job_type": "%s", "job_name": "%s", "job_id": "%s"}' % \
                                               (first_instance_type, first_instance.name, first_instance.id)
                instance.save()
                instance.websocket_emit_status("failed")

        if first_instance:
            _send_notification_templates(first_instance, 'failed')

    # We only send 1 job complete message since all the job completion message
    # handling does is trigger the scheduler. If we extend the functionality of
    # what the job complete message handler does then we may want to send a
    # completion event for each job here.
    if first_instance:
        from awx.main.scheduler.tasks import run_job_complete
        run_job_complete.delay(first_instance.id)
        pass


@shared_task(queue='tower', base=LogErrorsTask)
def update_inventory_computed_fields(inventory_id, should_update_hosts=True):
    '''
    Signal handler and wrapper around inventory.update_computed_fields to
    prevent unnecessary recursive calls.
    '''
    i = Inventory.objects.filter(id=inventory_id)
    if not i.exists():
        logger.error("Update Inventory Computed Fields failed due to missing inventory: " + str(inventory_id))
        return
    i = i[0]
    try:
        i.update_computed_fields(update_hosts=should_update_hosts)
    except DatabaseError as e:
        if 'did not affect any rows' in str(e):
            logger.debug('Exiting duplicate update_inventory_computed_fields task.')
            return
        raise


@shared_task(queue='tower', base=LogErrorsTask)
def update_host_smart_inventory_memberships():
    try:
        with transaction.atomic():
            smart_inventories = Inventory.objects.filter(kind='smart', host_filter__isnull=False, pending_deletion=False)
            SmartInventoryMembership.objects.all().delete()
            memberships = []
            changed_inventories = set([])
            for smart_inventory in smart_inventories:
                add_for_inventory = [
                    SmartInventoryMembership(inventory_id=smart_inventory.id, host_id=host_id[0])
                    for host_id in smart_inventory.hosts.values_list('id')
                ]
                memberships.extend(add_for_inventory)
                if add_for_inventory:
                    changed_inventories.add(smart_inventory)
            SmartInventoryMembership.objects.bulk_create(memberships)
    except IntegrityError as e:
        logger.error("Update Host Smart Inventory Memberships failed due to an exception: " + str(e))
        return
    # Update computed fields for changed inventories outside atomic action
    for smart_inventory in changed_inventories:
        smart_inventory.update_computed_fields(update_groups=False, update_hosts=False)


@shared_task(bind=True, queue='tower', base=LogErrorsTask, max_retries=5)
def delete_inventory(self, inventory_id, user_id):
    # Delete inventory as user
    if user_id is None:
        user = None
    else:
        try:
            user = User.objects.get(id=user_id)
        except Exception:
            user = None
    with ignore_inventory_computed_fields(), ignore_inventory_group_removal(), impersonate(user):
        try:
            i = Inventory.objects.get(id=inventory_id)
            i.delete()
            emit_channel_notification(
                'inventories-status_changed',
                {'group_name': 'inventories', 'inventory_id': inventory_id, 'status': 'deleted'}
            )
            logger.debug('Deleted inventory %s as user %s.' % (inventory_id, user_id))
        except Inventory.DoesNotExist:
            logger.error("Delete Inventory failed due to missing inventory: " + str(inventory_id))
            return
        except DatabaseError:
            logger.warning('Database error deleting inventory {}, but will retry.'.format(inventory_id))
            self.retry(countdown=10)


def with_path_cleanup(f):
    @functools.wraps(f)
    def _wrapped(self, *args, **kwargs):
        try:
            return f(self, *args, **kwargs)
        finally:
            for p in self.cleanup_paths:
                try:
                    if os.path.isdir(p):
                        shutil.rmtree(p, ignore_errors=True)
                    elif os.path.exists(p):
                        os.remove(p)
                except OSError:
                    logger.exception("Failed to remove tmp file: {}".format(p))
            self.cleanup_paths = []
    return _wrapped


class BaseTask(LogErrorsTask):
    name = None
    model = None
    abstract = True
    cleanup_paths = []
    proot_show_paths = []

    def update_model(self, pk, _attempt=0, **updates):
        """Reload the model instance from the database and update the
        given fields.
        """
        output_replacements = updates.pop('output_replacements', None) or []

        try:
            with transaction.atomic():
                # Retrieve the model instance.
                instance = self.model.objects.get(pk=pk)

                # Update the appropriate fields and save the model
                # instance, then return the new instance.
                if updates:
                    update_fields = ['modified']
                    for field, value in updates.items():
                        if field in ('result_stdout', 'result_traceback'):
                            for srch, repl in output_replacements:
                                value = value.replace(srch, repl)
                        setattr(instance, field, value)
                        update_fields.append(field)
                        if field == 'status':
                            update_fields.append('failed')
                    if 'result_stdout_text' in update_fields:
                        # result_stdout_text is now deprecated, and is no longer
                        # an actual Django field (it's a property)
                        update_fields.remove('result_stdout_text')
                    instance.save(update_fields=update_fields)
                return instance
        except DatabaseError as e:
            # Log out the error to the debug logger.
            logger.debug('Database error updating %s, retrying in 5 '
                         'seconds (retry #%d): %s',
                         self.model._meta.object_name, _attempt + 1, e)

            # Attempt to retry the update, assuming we haven't already
            # tried too many times.
            if _attempt < 5:
                time.sleep(5)
                return self.update_model(
                    pk,
                    _attempt=_attempt + 1,
                    output_replacements=output_replacements,
                    **updates
                )
            else:
                logger.error('Failed to update %s after %d retries.',
                             self.model._meta.object_name, _attempt)

    def get_path_to(self, *args):
        '''
        Return absolute path relative to this file.
        '''
        return os.path.abspath(os.path.join(os.path.dirname(__file__), *args))

    def build_private_data(self, job, **kwargs):
        '''
        Return SSH private key data (only if stored in DB as ssh_key_data).
        Return structure is a dict of the form:
        '''

    def build_private_data_dir(self, instance, **kwargs):
        '''
        Create a temporary directory for job-related files.
        '''
        path = tempfile.mkdtemp(prefix='awx_%s_' % instance.pk, dir=settings.AWX_PROOT_BASE_PATH)
        os.chmod(path, stat.S_IRUSR | stat.S_IWUSR | stat.S_IXUSR)
        self.cleanup_paths.append(path)
        return path

    def build_private_data_files(self, instance, **kwargs):
        '''
        Creates temporary files containing the private data.
        Returns a dictionary i.e.,

        {
            'credentials': {
                <awx.main.models.Credential>: '/path/to/decrypted/data',
                <awx.main.models.Credential>: '/path/to/decrypted/data',
                <awx.main.models.Credential>: '/path/to/decrypted/data',
            }
        }
        '''
        private_data = self.build_private_data(instance, **kwargs)
        private_data_files = {'credentials': {}}
        if private_data is not None:
            ssh_ver = get_ssh_version()
            ssh_too_old = True if ssh_ver == "unknown" else Version(ssh_ver) < Version("6.0")
            openssh_keys_supported = ssh_ver != "unknown" and Version(ssh_ver) >= Version("6.5")
            for credential, data in private_data.get('credentials', {}).iteritems():
                # Bail out now if a private key was provided in OpenSSH format
                # and we're running an earlier version (<6.5).
                if 'OPENSSH PRIVATE KEY' in data and not openssh_keys_supported:
                    raise RuntimeError(OPENSSH_KEY_ERROR)
            for credential, data in private_data.get('credentials', {}).iteritems():
                # OpenSSH formatted keys must have a trailing newline to be
                # accepted by ssh-add.
                if 'OPENSSH PRIVATE KEY' in data and not data.endswith('\n'):
                    data += '\n'
                # For credentials used with ssh-add, write to a named pipe which
                # will be read then closed, instead of leaving the SSH key on disk.
                if credential and credential.kind in ('ssh', 'scm') and not ssh_too_old:
                    name = 'credential_%d' % credential.pk
                    path = os.path.join(kwargs['private_data_dir'], name)
                    run.open_fifo_write(path, data)
                    private_data_files['credentials']['ssh'] = path
                # Ansible network modules do not yet support ssh-agent.
                # Instead, ssh private key file is explicitly passed via an
                # env variable.
                else:
                    handle, path = tempfile.mkstemp(dir=kwargs.get('private_data_dir', None))
                    f = os.fdopen(handle, 'w')
                    f.write(data)
                    f.close()
                    os.chmod(path, stat.S_IRUSR | stat.S_IWUSR)
                private_data_files['credentials'][credential] = path
        return private_data_files

    def build_passwords(self, instance, **kwargs):
        '''
        Build a dictionary of passwords for responding to prompts.
        '''
        return {
            'yes': 'yes',
            'no': 'no',
            '': '',
        }

    def add_ansible_venv(self, env, add_awx_lib=True):
        env['VIRTUAL_ENV'] = settings.ANSIBLE_VENV_PATH
        env['PATH'] = os.path.join(settings.ANSIBLE_VENV_PATH, "bin") + ":" + env['PATH']
        venv_libdir = os.path.join(settings.ANSIBLE_VENV_PATH, "lib")
        env.pop('PYTHONPATH', None)  # default to none if no python_ver matches
        if os.path.isdir(os.path.join(venv_libdir, "python2.7")):
            env['PYTHONPATH'] = os.path.join(venv_libdir, "python2.7", "site-packages") + ":"
        # Add awx/lib to PYTHONPATH.
        if add_awx_lib:
            env['PYTHONPATH'] = env.get('PYTHONPATH', '') + self.get_path_to('..', 'lib') + ':'
        return env

    def add_awx_venv(self, env):
        env['VIRTUAL_ENV'] = settings.AWX_VENV_PATH
        env['PATH'] = os.path.join(settings.AWX_VENV_PATH, "bin") + ":" + env['PATH']
        return env

    def build_env(self, instance, **kwargs):
        '''
        Build environment dictionary for ansible-playbook.
        '''
        env = dict(os.environ.items())
        # Add ANSIBLE_* settings to the subprocess environment.
        for attr in dir(settings):
            if attr == attr.upper() and attr.startswith('ANSIBLE_'):
                env[attr] = str(getattr(settings, attr))
        # Also set environment variables configured in AWX_TASK_ENV setting.
        for key, value in settings.AWX_TASK_ENV.items():
            env[key] = str(value)
        # Set environment variables needed for inventory and job event
        # callbacks to work.
        # Update PYTHONPATH to use local site-packages.
        # NOTE:
        # Derived class should call add_ansible_venv() or add_awx_venv()
        if self.should_use_proot(instance, **kwargs):
            env['PROOT_TMP_DIR'] = settings.AWX_PROOT_BASE_PATH
        return env

    def build_safe_env(self, env, **kwargs):
        '''
        Build environment dictionary, hiding potentially sensitive information
        such as passwords or keys.
        '''
        hidden_re = re.compile(r'API|TOKEN|KEY|SECRET|PASS', re.I)
        urlpass_re = re.compile(r'^.*?://[^:]+:(.*?)@.*?$')
        safe_env = dict(env)
        for k,v in safe_env.items():
            if k == 'AWS_ACCESS_KEY_ID':
                continue
            elif k.startswith('ANSIBLE_') and not k.startswith('ANSIBLE_NET'):
                continue
            elif hidden_re.search(k):
                safe_env[k] = HIDDEN_PASSWORD
            elif type(v) == str and urlpass_re.match(v):
                safe_env[k] = urlpass_re.sub(HIDDEN_PASSWORD, v)
        return safe_env

    def should_use_proot(self, instance, **kwargs):
        '''
        Return whether this task should use proot.
        '''
        return False

    def build_inventory(self, instance, **kwargs):
        json_data = json.dumps(instance.inventory.get_script_data(hostvars=True))
        handle, path = tempfile.mkstemp(dir=kwargs.get('private_data_dir', None))
        f = os.fdopen(handle, 'w')
        f.write('#! /usr/bin/env python\n# -*- coding: utf-8 -*-\nprint %r\n' % json_data)
        f.close()
        os.chmod(path, stat.S_IRUSR | stat.S_IXUSR | stat.S_IWUSR)
        return path

    def build_args(self, instance, **kwargs):
        raise NotImplementedError

    def build_safe_args(self, instance, **kwargs):
        return self.build_args(instance, **kwargs)

    def build_cwd(self, instance, **kwargs):
        raise NotImplementedError

    def build_output_replacements(self, instance, **kwargs):
        return []

    def get_idle_timeout(self):
        return None

    def get_instance_timeout(self, instance):
        global_timeout_setting_name = instance._global_timeout_setting()
        if global_timeout_setting_name:
            global_timeout = getattr(settings, global_timeout_setting_name, 0)
            local_timeout = getattr(instance, 'timeout', 0)
            job_timeout = global_timeout if local_timeout == 0 else local_timeout
            job_timeout = 0 if local_timeout < 0 else job_timeout
        else:
            job_timeout = 0
        return job_timeout

    def get_password_prompts(self, **kwargs):
        '''
        Return a dictionary where keys are strings or regular expressions for
        prompts, and values are password lookup keys (keys that are returned
        from build_passwords).
        '''
        return OrderedDict()

    def get_stdout_handle(self, instance):
        '''
        Return an open file object for capturing stdout.
        '''
        if not os.path.exists(settings.JOBOUTPUT_ROOT):
            os.makedirs(settings.JOBOUTPUT_ROOT)
        stdout_filename = os.path.join(settings.JOBOUTPUT_ROOT, "%d-%s.out" % (instance.pk, str(uuid.uuid1())))
        stdout_handle = codecs.open(stdout_filename, 'w', encoding='utf-8')
        assert stdout_handle.name == stdout_filename
        return stdout_handle

    def pre_run_hook(self, instance, **kwargs):
        '''
        Hook for any steps to run before the job/task starts
        '''

    def post_run_hook(self, instance, status, **kwargs):
        '''
        Hook for any steps to run before job/task is marked as complete.
        '''

    def final_run_hook(self, instance, status, **kwargs):
        '''
        Hook for any steps to run after job/task is marked as complete.
        '''

    @with_path_cleanup
    def run(self, pk, isolated_host=None, **kwargs):
        '''
        Run the job/task and capture its output.
        '''
        execution_node = settings.CLUSTER_HOST_ID
        if isolated_host is not None:
            execution_node = isolated_host
        instance = self.update_model(pk, status='running', execution_node=execution_node,
                                     start_args='')  # blank field to remove encrypted passwords

        instance.websocket_emit_status("running")
        status, rc, tb = 'error', None, ''
        output_replacements = []
        extra_update_fields = {}
        try:
            kwargs['isolated'] = isolated_host is not None
            self.pre_run_hook(instance, **kwargs)
            if instance.cancel_flag:
                instance = self.update_model(instance.pk, status='canceled')
            if instance.status != 'running':
                if hasattr(settings, 'CELERY_UNIT_TEST'):
                    return
                else:
                    # Stop the task chain and prevent starting the job if it has
                    # already been canceled.
                    instance = self.update_model(pk)
                    status = instance.status
                    raise RuntimeError('not starting %s task' % instance.status)

            if not os.path.exists(settings.AWX_PROOT_BASE_PATH):
                raise RuntimeError('AWX_PROOT_BASE_PATH=%s does not exist' % settings.AWX_PROOT_BASE_PATH)
            # Fetch ansible version once here to support version-dependent features.
            kwargs['ansible_version'] = get_ansible_version()
            kwargs['private_data_dir'] = self.build_private_data_dir(instance, **kwargs)
            # May have to serialize the value
            kwargs['private_data_files'] = self.build_private_data_files(instance, **kwargs)
            kwargs['passwords'] = self.build_passwords(instance, **kwargs)
            kwargs['proot_show_paths'] = self.proot_show_paths
            args = self.build_args(instance, **kwargs)
            safe_args = self.build_safe_args(instance, **kwargs)
            output_replacements = self.build_output_replacements(instance, **kwargs)
            cwd = self.build_cwd(instance, **kwargs)
            env = self.build_env(instance, **kwargs)
            safe_env = self.build_safe_env(env, **kwargs)

            # handle custom injectors specified on the CredentialType
            credentials = []
            if isinstance(instance, Job):
                credentials = instance.credentials.all()
            elif hasattr(instance, 'credential'):
                # once other UnifiedJobs (project updates, inventory updates)
                # move from a .credential -> .credentials model, we can
                # lose this block
                credentials = [instance.credential]

            for credential in credentials:
                if credential:
                    credential.credential_type.inject_credential(
                        credential, env, safe_env, args, safe_args, kwargs['private_data_dir']
                    )

            if isolated_host is None:
                stdout_handle = self.get_stdout_handle(instance)
            else:
                base_handle = super(self.__class__, self).get_stdout_handle(instance)
                stdout_handle = isolated_manager.IsolatedManager.wrap_stdout_handle(
                    instance, kwargs['private_data_dir'], base_handle,
                    event_data_key=self.event_data_key)
            if self.should_use_proot(instance, **kwargs):
                if not check_proot_installed():
                    raise RuntimeError('bubblewrap is not installed')
                kwargs['proot_temp_dir'] = build_proot_temp_dir()
                self.cleanup_paths.append(kwargs['proot_temp_dir'])
                args = wrap_args_with_proot(args, cwd, **kwargs)
                safe_args = wrap_args_with_proot(safe_args, cwd, **kwargs)
            # If there is an SSH key path defined, wrap args with ssh-agent.
            ssh_key_path = self.get_ssh_key_path(instance, **kwargs)
            # If we're executing on an isolated host, don't bother adding the
            # key to the agent in this environment
            if ssh_key_path and isolated_host is None:
                ssh_auth_sock = os.path.join(kwargs['private_data_dir'], 'ssh_auth.sock')
                args = run.wrap_args_with_ssh_agent(args, ssh_key_path, ssh_auth_sock)
                safe_args = run.wrap_args_with_ssh_agent(safe_args, ssh_key_path, ssh_auth_sock)
            instance = self.update_model(pk, job_args=json.dumps(safe_args),
                                         job_cwd=cwd, job_env=safe_env, result_stdout_file=stdout_handle.name)

            expect_passwords = {}
            for k, v in self.get_password_prompts(**kwargs).items():
                expect_passwords[k] = kwargs['passwords'].get(v, '') or ''
            _kw = dict(
                expect_passwords=expect_passwords,
                cancelled_callback=lambda: self.update_model(instance.pk).cancel_flag,
                job_timeout=self.get_instance_timeout(instance),
                idle_timeout=self.get_idle_timeout(),
                extra_update_fields=extra_update_fields,
                pexpect_timeout=getattr(settings, 'PEXPECT_TIMEOUT', 5),
                proot_cmd=getattr(settings, 'AWX_PROOT_CMD', 'bwrap'),
            )
            instance = self.update_model(instance.pk, output_replacements=output_replacements)
            if isolated_host:
                manager_instance = isolated_manager.IsolatedManager(
                    args, cwd, env, stdout_handle, ssh_key_path, **_kw
                )
                status, rc = manager_instance.run(instance, isolated_host,
                                                  kwargs['private_data_dir'],
                                                  kwargs.get('proot_temp_dir'))
            else:
                status, rc = run.run_pexpect(
                    args, cwd, env, stdout_handle, **_kw
                )

        except Exception:
            if status != 'canceled':
                tb = traceback.format_exc()
                if settings.DEBUG:
                    logger.exception('%s Exception occurred while running task', instance.log_format)
        finally:
            try:
                stdout_handle.flush()
                stdout_handle.close()
                # If stdout_handle was wrapped with event filter, log data
                if hasattr(stdout_handle, '_event_ct'):
                    logger.info('%s finished running, producing %s events.',
                                instance.log_format, stdout_handle._event_ct)
                else:
                    logger.info('%s finished running', instance.log_format)
            except Exception:
                pass

        try:
            self.post_run_hook(instance, status, **kwargs)
        except Exception:
            logger.exception('{} Post run hook errored.'.format(instance.log_format))
        instance = self.update_model(pk)
        if instance.cancel_flag:
            status = 'canceled'

        instance = self.update_model(pk, status=status, result_traceback=tb,
                                     output_replacements=output_replacements,
                                     **extra_update_fields)
        try:
            self.final_run_hook(instance, status, **kwargs)
        except Exception:
            logger.exception('%s Final run hook errored.', instance.log_format)
        instance.websocket_emit_status(status)
        if status != 'successful' and not hasattr(settings, 'CELERY_UNIT_TEST'):
            # Raising an exception will mark the job as 'failed' in celery
            # and will stop a task chain from continuing to execute
            if status == 'canceled':
                raise TaskCancel(instance, rc)
            else:
                raise TaskError(instance, rc)

    def get_ssh_key_path(self, instance, **kwargs):
        '''
        If using an SSH key, return the path for use by ssh-agent.
        '''
        private_data_files = kwargs.get('private_data_files', {})
        if 'ssh' in private_data_files.get('credentials', {}):
            return private_data_files['credentials']['ssh']
        '''
        Note: Don't inject network ssh key data into ssh-agent for network
        credentials because the ansible modules do not yet support it.
        We will want to add back in support when/if Ansible network modules
        support this.
        '''

        return ''


class RunJob(BaseTask):
    '''
    Celery task to run a job using ansible-playbook.
    '''

    name = 'awx.main.tasks.run_job'
    model = Job
    event_data_key= 'job_id'

    def build_private_data(self, job, **kwargs):
        '''
        Returns a dict of the form
        {
            'credentials': {
                <awx.main.models.Credential>: <credential_decrypted_ssh_key_data>,
                <awx.main.models.Credential>: <credential_decrypted_ssh_key_data>,
                <awx.main.models.Credential>: <credential_decrypted_ssh_key_data>
            }
        }
        '''
        private_data = {'credentials': {}}
        for credential in job.credentials.all():
            # If we were sent SSH credentials, decrypt them and send them
            # back (they will be written to a temporary file).
            if credential.ssh_key_data not in (None, ''):
                private_data['credentials'][credential] = decrypt_field(credential, 'ssh_key_data') or ''

            if credential.kind == 'openstack':
                openstack_auth = dict(auth_url=credential.host,
                                      username=credential.username,
                                      password=decrypt_field(credential, "password"),
                                      project_name=credential.project)
                if credential.domain not in (None, ''):
                    openstack_auth['domain_name'] = credential.domain
                openstack_data = {
                    'clouds': {
                        'devstack': {
                            'auth': openstack_auth,
                        },
                    },
                }
                private_data['credentials'][credential] = yaml.safe_dump(openstack_data, default_flow_style=False, allow_unicode=True)

        return private_data

    def build_passwords(self, job, **kwargs):
        '''
        Build a dictionary of passwords for SSH private key, SSH user, sudo/su
        and ansible-vault.
        '''
        passwords = super(RunJob, self).build_passwords(job, **kwargs)
        cred = job.get_deprecated_credential('ssh')
        if cred:
            for field in ('ssh_key_unlock', 'ssh_password', 'become_password'):
                value = kwargs.get(
                    field,
                    decrypt_field(cred, 'password' if field == 'ssh_password' else field)
                )
                if value not in ('', 'ASK'):
                    passwords[field] = value

        for cred in job.vault_credentials:
            field = 'vault_password'
            if cred.inputs.get('vault_id'):
                field = 'vault_password.{}'.format(cred.inputs['vault_id'])
                if field in passwords:
                    raise RuntimeError(
                        'multiple vault credentials were specified with --vault-id {}@prompt'.format(
                            cred.inputs['vault_id']
                        )
                    )
            value = kwargs.get(field, decrypt_field(cred, 'vault_password'))
            if value not in ('', 'ASK'):
                passwords[field] = value

        return passwords

    def build_env(self, job, **kwargs):
        '''
        Build environment dictionary for ansible-playbook.
        '''
        plugin_dir = self.get_path_to('..', 'plugins', 'callback')
        plugin_dirs = [plugin_dir]
        if hasattr(settings, 'AWX_ANSIBLE_CALLBACK_PLUGINS') and \
                settings.AWX_ANSIBLE_CALLBACK_PLUGINS:
            plugin_dirs.extend(settings.AWX_ANSIBLE_CALLBACK_PLUGINS)
        plugin_path = ':'.join(plugin_dirs)
        env = super(RunJob, self).build_env(job, **kwargs)
        env = self.add_ansible_venv(env, add_awx_lib=kwargs.get('isolated', False))
        # Set environment variables needed for inventory and job event
        # callbacks to work.
        env['JOB_ID'] = str(job.pk)
        env['INVENTORY_ID'] = str(job.inventory.pk)
        if job.use_fact_cache and not kwargs.get('isolated'):
            env['ANSIBLE_LIBRARY'] = self.get_path_to('..', 'plugins', 'library')
            env['ANSIBLE_CACHE_PLUGINS'] = self.get_path_to('..', 'plugins', 'fact_caching')
            env['ANSIBLE_CACHE_PLUGIN'] = "awx"
            env['ANSIBLE_CACHE_PLUGIN_TIMEOUT'] = str(settings.ANSIBLE_FACT_CACHE_TIMEOUT)
            env['ANSIBLE_CACHE_PLUGIN_CONNECTION'] = settings.CACHES['default']['LOCATION'] if 'LOCATION' in settings.CACHES['default'] else ''
        if job.project:
            env['PROJECT_REVISION'] = job.project.scm_revision
        env['ANSIBLE_RETRY_FILES_ENABLED'] = "False"
        env['MAX_EVENT_RES'] = str(settings.MAX_EVENT_RES_DATA)
        if not kwargs.get('isolated'):
            env['ANSIBLE_CALLBACK_PLUGINS'] = plugin_path
            env['ANSIBLE_STDOUT_CALLBACK'] = 'awx_display'
<<<<<<< HEAD
            env['TOWER_HOST'] = settings.TOWER_URL_BASE
            env['AWX_HOST'] = settings.TOWER_URL_BASE
            env['CALLBACK_QUEUE'] = settings.CALLBACK_QUEUE
            env['CALLBACK_CONNECTION'] = settings.CELERY_BROKER_URL
=======
            env['REST_API_URL'] = settings.INTERNAL_API_URL
            env['REST_API_TOKEN'] = job.task_auth_token or ''
>>>>>>> fac7fd45
        env['CACHE'] = settings.CACHES['default']['LOCATION'] if 'LOCATION' in settings.CACHES['default'] else ''

        # Create a directory for ControlPath sockets that is unique to each
        # job and visible inside the proot environment (when enabled).
        cp_dir = os.path.join(kwargs['private_data_dir'], 'cp')
        if not os.path.exists(cp_dir):
            os.mkdir(cp_dir, 0700)
        env['ANSIBLE_SSH_CONTROL_PATH'] = os.path.join(cp_dir, '%%h%%p%%r')

        # Allow the inventory script to include host variables inline via ['_meta']['hostvars'].
        env['INVENTORY_HOSTVARS'] = str(True)

        # Set environment variables for cloud credentials.
        cred_files = kwargs.get('private_data_files', {}).get('credentials', {})
        for cloud_cred in job.cloud_credentials:
            if cloud_cred and cloud_cred.kind == 'aws':
                env['AWS_ACCESS_KEY_ID'] = cloud_cred.username
                env['AWS_SECRET_ACCESS_KEY'] = decrypt_field(cloud_cred, 'password')
                if len(cloud_cred.security_token) > 0:
                    env['AWS_SECURITY_TOKEN'] = decrypt_field(cloud_cred, 'security_token')
                # FIXME: Add EC2_URL, maybe EC2_REGION!
            elif cloud_cred and cloud_cred.kind == 'gce':
                env['GCE_EMAIL'] = cloud_cred.username
                env['GCE_PROJECT'] = cloud_cred.project
                env['GCE_PEM_FILE_PATH'] = cred_files.get(cloud_cred, '')
            elif cloud_cred and cloud_cred.kind == 'azure_rm':
                if len(cloud_cred.client) and len(cloud_cred.tenant):
                    env['AZURE_CLIENT_ID'] = cloud_cred.client
                    env['AZURE_SECRET'] = decrypt_field(cloud_cred, 'secret')
                    env['AZURE_TENANT'] = cloud_cred.tenant
                    env['AZURE_SUBSCRIPTION_ID'] = cloud_cred.subscription
                else:
                    env['AZURE_SUBSCRIPTION_ID'] = cloud_cred.subscription
                    env['AZURE_AD_USER'] = cloud_cred.username
                    env['AZURE_PASSWORD'] = decrypt_field(cloud_cred, 'password')
                if cloud_cred.inputs.get('cloud_environment', None):
                    env['AZURE_CLOUD_ENVIRONMENT'] = cloud_cred.inputs['cloud_environment']
            elif cloud_cred and cloud_cred.kind == 'vmware':
                env['VMWARE_USER'] = cloud_cred.username
                env['VMWARE_PASSWORD'] = decrypt_field(cloud_cred, 'password')
                env['VMWARE_HOST'] = cloud_cred.host
                env['VMWARE_VALIDATE_CERTS'] = str(settings.VMWARE_VALIDATE_CERTS)
            elif cloud_cred and cloud_cred.kind == 'openstack':
                env['OS_CLIENT_CONFIG_FILE'] = cred_files.get(cloud_cred, '')

        for network_cred in job.network_credentials:
            env['ANSIBLE_NET_USERNAME'] = network_cred.username
            env['ANSIBLE_NET_PASSWORD'] = decrypt_field(network_cred, 'password')

            ssh_keyfile = cred_files.get(network_cred, '')
            if ssh_keyfile:
                env['ANSIBLE_NET_SSH_KEYFILE'] = ssh_keyfile

            authorize = network_cred.authorize
            env['ANSIBLE_NET_AUTHORIZE'] = unicode(int(authorize))
            if authorize:
                env['ANSIBLE_NET_AUTH_PASS'] = decrypt_field(network_cred, 'authorize_password')

        return env

    def build_args(self, job, **kwargs):
        '''
        Build command line argument list for running ansible-playbook,
        optionally using ssh-agent for public/private key authentication.
        '''
        creds = job.get_deprecated_credential('ssh')

        ssh_username, become_username, become_method = '', '', ''
        if creds:
            ssh_username = kwargs.get('username', creds.username)
            become_method = kwargs.get('become_method', creds.become_method)
            become_username = kwargs.get('become_username', creds.become_username)
        else:
            become_method = None
            become_username = ""
        # Always specify the normal SSH user as root by default.  Since this
        # task is normally running in the background under a service account,
        # it doesn't make sense to rely on ansible-playbook's default of using
        # the current user.
        ssh_username = ssh_username or 'root'
        args = ['ansible-playbook', '-i', self.build_inventory(job, **kwargs)]
        if job.job_type == 'check':
            args.append('--check')
        args.extend(['-u', ssh_username])
        if 'ssh_password' in kwargs.get('passwords', {}):
            args.append('--ask-pass')
        if job.become_enabled:
            args.append('--become')
        if job.diff_mode:
            args.append('--diff')
        if become_method:
            args.extend(['--become-method', become_method])
        if become_username:
            args.extend(['--become-user', become_username])
        if 'become_password' in kwargs.get('passwords', {}):
            args.append('--ask-become-pass')

        # Support prompting for multiple vault passwords
        for k, v in kwargs.get('passwords', {}).items():
            if k.startswith('vault_password'):
                if k == 'vault_password':
                    args.append('--ask-vault-pass')
                else:
                    vault_id = k.split('.')[1]
                    args.append('--vault-id')
                    args.append('{}@prompt'.format(vault_id))

        if job.forks:  # FIXME: Max limit?
            args.append('--forks=%d' % job.forks)
        if job.force_handlers:
            args.append('--force-handlers')
        if job.limit:
            args.extend(['-l', job.limit])
        if job.verbosity:
            args.append('-%s' % ('v' * min(5, job.verbosity)))
        if job.job_tags:
            args.extend(['-t', job.job_tags])
        if job.skip_tags:
            args.append('--skip-tags=%s' % job.skip_tags)
        if job.start_at_task:
            args.append('--start-at-task=%s' % job.start_at_task)

        # Define special extra_vars for AWX, combine with job.extra_vars.
        extra_vars = job.awx_meta_vars()

        if job.extra_vars_dict:
            if kwargs.get('display', False) and job.job_template:
                extra_vars.update(json.loads(job.display_extra_vars()))
            else:
                extra_vars.update(json.loads(job.decrypted_extra_vars()))
        args.extend(['-e', json.dumps(extra_vars)])

        # Add path to playbook (relative to project.local_path).
        args.append(job.playbook)
        return args

    def build_safe_args(self, job, **kwargs):
        return self.build_args(job, display=True, **kwargs)

    def build_cwd(self, job, **kwargs):
        cwd = job.project.get_project_path()
        if not cwd:
            root = settings.PROJECTS_ROOT
            raise RuntimeError('project local_path %s cannot be found in %s' %
                               (job.project.local_path, root))
        return cwd

    def get_idle_timeout(self):
        return getattr(settings, 'JOB_RUN_IDLE_TIMEOUT', None)

    def get_password_prompts(self, **kwargs):
        d = super(RunJob, self).get_password_prompts(**kwargs)
        d[re.compile(r'Enter passphrase for .*:\s*?$', re.M)] = 'ssh_key_unlock'
        d[re.compile(r'Bad passphrase, try again for .*:\s*?$', re.M)] = ''
        for method in PRIVILEGE_ESCALATION_METHODS:
            d[re.compile(r'%s password.*:\s*?$' % (method[0]), re.M)] = 'become_password'
            d[re.compile(r'%s password.*:\s*?$' % (method[0].upper()), re.M)] = 'become_password'
        d[re.compile(r'SSH password:\s*?$', re.M)] = 'ssh_password'
        d[re.compile(r'Password:\s*?$', re.M)] = 'ssh_password'
        d[re.compile(r'Vault password:\s*?$', re.M)] = 'vault_password'
        for k, v in kwargs.get('passwords', {}).items():
            if k.startswith('vault_password.'):
                vault_id = k.split('.')[1]
                d[re.compile(r'Vault password \({}\):\s*?$'.format(vault_id), re.M)] = k
        return d

    def get_stdout_handle(self, instance):
        '''
        Wrap stdout file object to capture events.
        '''
        stdout_handle = super(RunJob, self).get_stdout_handle(instance)

        if getattr(settings, 'USE_CALLBACK_QUEUE', False):
            dispatcher = CallbackQueueDispatcher()

            def job_event_callback(event_data):
                event_data.setdefault(self.event_data_key, instance.id)
                if 'uuid' in event_data:
                    cache_event = cache.get('ev-{}'.format(event_data['uuid']), None)
                    if cache_event is not None:
                        event_data.update(cache_event)
                dispatcher.dispatch(event_data)
        else:
            def job_event_callback(event_data):
                event_data.setdefault(self.event_data_key, instance.id)
                JobEvent.create_from_data(**event_data)

        return OutputEventFilter(stdout_handle, job_event_callback)

    def should_use_proot(self, instance, **kwargs):
        '''
        Return whether this task should use proot.
        '''
        return getattr(settings, 'AWX_PROOT_ENABLED', False)

    def pre_run_hook(self, job, **kwargs):
        if job.project and job.project.scm_type:
            job_request_id = '' if self.request.id is None else self.request.id
            pu_ig = job.instance_group
            pu_en = job.execution_node
            if kwargs['isolated']:
                pu_ig = pu_ig.controller
                pu_en = settings.CLUSTER_HOST_ID
            local_project_sync = job.project.create_project_update(
                _eager_fields=dict(
                    launch_type="sync",
                    job_type='run',
                    status='running',
                    instance_group = pu_ig,
                    execution_node=pu_en,
                    celery_task_id=job_request_id))
            # save the associated job before calling run() so that a
            # cancel() call on the job can cancel the project update
            job = self.update_model(job.pk, project_update=local_project_sync)

            project_update_task = local_project_sync._get_task_class()
            try:
                task_instance = project_update_task()
                task_instance.request.id = job_request_id
                task_instance.run(local_project_sync.id)
                job = self.update_model(job.pk, scm_revision=job.project.scm_revision)
            except Exception:
                local_project_sync.refresh_from_db()
                if local_project_sync.status != 'canceled':
                    job = self.update_model(job.pk, status='failed',
                                            job_explanation=('Previous Task Failed: {"job_type": "%s", "job_name": "%s", "job_id": "%s"}' %
                                                             ('project_update', local_project_sync.name, local_project_sync.id)))
                    raise

        if job.use_fact_cache and not kwargs.get('isolated'):
            job.start_job_fact_cache()


    def final_run_hook(self, job, status, **kwargs):
        super(RunJob, self).final_run_hook(job, status, **kwargs)
        if job.use_fact_cache and not kwargs.get('isolated'):
            job.finish_job_fact_cache()
        try:
            inventory = job.inventory
        except Inventory.DoesNotExist:
            pass
        else:
            update_inventory_computed_fields.delay(inventory.id, True)


class RunProjectUpdate(BaseTask):

    name = 'awx.main.tasks.run_project_update'
    model = ProjectUpdate

    @property
    def proot_show_paths(self):
        return [settings.PROJECTS_ROOT]

    def build_private_data(self, project_update, **kwargs):
        '''
        Return SSH private key data needed for this project update.

        Returns a dict of the form
        {
            'credentials': {
                <awx.main.models.Credential>: <credential_decrypted_ssh_key_data>,
                <awx.main.models.Credential>: <credential_decrypted_ssh_key_data>,
                <awx.main.models.Credential>: <credential_decrypted_ssh_key_data>
            }
        }
        '''
        handle, self.revision_path = tempfile.mkstemp(dir=settings.PROJECTS_ROOT)
        self.cleanup_paths.append(self.revision_path)
        private_data = {'credentials': {}}
        if project_update.credential:
            credential = project_update.credential
            if credential.ssh_key_data not in (None, ''):
                private_data['credentials'][credential] = decrypt_field(credential, 'ssh_key_data')
        return private_data

    def build_passwords(self, project_update, **kwargs):
        '''
        Build a dictionary of passwords for SSH private key unlock and SCM
        username/password.
        '''
        passwords = super(RunProjectUpdate, self).build_passwords(project_update,
                                                                  **kwargs)
        if project_update.credential:
            passwords['scm_key_unlock'] = decrypt_field(project_update.credential, 'ssh_key_unlock')
            passwords['scm_username'] = project_update.credential.username
            passwords['scm_password'] = decrypt_field(project_update.credential, 'password')
        return passwords

    def build_env(self, project_update, **kwargs):
        '''
        Build environment dictionary for ansible-playbook.
        '''
        env = super(RunProjectUpdate, self).build_env(project_update, **kwargs)
        env = self.add_ansible_venv(env)
        env['ANSIBLE_RETRY_FILES_ENABLED'] = str(False)
        env['ANSIBLE_ASK_PASS'] = str(False)
        env['ANSIBLE_BECOME_ASK_PASS'] = str(False)
        env['DISPLAY'] = '' # Prevent stupid password popup when running tests.
        # give ansible a hint about the intended tmpdir to work around issues
        # like https://github.com/ansible/ansible/issues/30064
        env['TMP'] = settings.AWX_PROOT_BASE_PATH
        return env

    def _build_scm_url_extra_vars(self, project_update, **kwargs):
        '''
        Helper method to build SCM url and extra vars with parameters needed
        for authentication.
        '''
        extra_vars = {}
        scm_type = project_update.scm_type
        scm_url = update_scm_url(scm_type, project_update.scm_url,
                                 check_special_cases=False)
        scm_url_parts = urlparse.urlsplit(scm_url)
        scm_username = kwargs.get('passwords', {}).get('scm_username', '')
        scm_password = kwargs.get('passwords', {}).get('scm_password', '')
        # Prefer the username/password in the URL, if provided.
        scm_username = scm_url_parts.username or scm_username or ''
        scm_password = scm_url_parts.password or scm_password or ''
        if scm_username:
            if scm_type == 'svn':
                extra_vars['scm_username'] = scm_username
                extra_vars['scm_password'] = scm_password
                scm_password = False
                if scm_url_parts.scheme != 'svn+ssh':
                    scm_username = False
            elif scm_url_parts.scheme.endswith('ssh'):
                scm_password = False
            elif scm_type == 'insights':
                extra_vars['scm_username'] = scm_username
                extra_vars['scm_password'] = scm_password
            scm_url = update_scm_url(scm_type, scm_url, scm_username,
                                     scm_password, scp_format=True)
        else:
            scm_url = update_scm_url(scm_type, scm_url, scp_format=True)

        # Pass the extra accept_hostkey parameter to the git module.
        if scm_type == 'git' and scm_url_parts.scheme.endswith('ssh'):
            extra_vars['scm_accept_hostkey'] = 'true'

        return scm_url, extra_vars

    def build_inventory(self, instance, **kwargs):
        return 'localhost,'

    def build_args(self, project_update, **kwargs):
        '''
        Build command line argument list for running ansible-playbook,
        optionally using ssh-agent for public/private key authentication.
        '''
        args = ['ansible-playbook', '-i', self.build_inventory(project_update, **kwargs)]
        if getattr(settings, 'PROJECT_UPDATE_VVV', False):
            args.append('-vvv')
        else:
            args.append('-v')
        scm_url, extra_vars = self._build_scm_url_extra_vars(project_update,
                                                             **kwargs)
        if project_update.project.scm_revision and project_update.job_type == 'run':
            scm_branch = project_update.project.scm_revision
        else:
            scm_branch = project_update.scm_branch or {'hg': 'tip'}.get(project_update.scm_type, 'HEAD')
        extra_vars.update({
            'project_path': project_update.get_project_path(check_if_exists=False),
            'insights_url': settings.INSIGHTS_URL_BASE,
            'scm_type': project_update.scm_type,
            'scm_url': scm_url,
            'scm_branch': scm_branch,
            'scm_clean': project_update.scm_clean,
            'scm_delete_on_update': project_update.scm_delete_on_update if project_update.job_type == 'check' else False,
            'scm_full_checkout': True if project_update.job_type == 'run' else False,
            'scm_revision_output': self.revision_path,
            'scm_revision': project_update.project.scm_revision,
        })
        args.extend(['-e', json.dumps(extra_vars)])
        args.append('project_update.yml')
        return args

    def build_safe_args(self, project_update, **kwargs):
        pwdict = dict(kwargs.get('passwords', {}).items())
        for pw_name, pw_val in pwdict.items():
            if pw_name in ('', 'yes', 'no', 'scm_username'):
                continue
            pwdict[pw_name] = HIDDEN_PASSWORD
        kwargs['passwords'] = pwdict
        return self.build_args(project_update, **kwargs)

    def build_cwd(self, project_update, **kwargs):
        return self.get_path_to('..', 'playbooks')

    def build_output_replacements(self, project_update, **kwargs):
        '''
        Return search/replace strings to prevent output URLs from showing
        sensitive passwords.
        '''
        output_replacements = []
        before_url = self._build_scm_url_extra_vars(project_update,
                                                    **kwargs)[0]
        scm_username = kwargs.get('passwords', {}).get('scm_username', '')
        scm_password = kwargs.get('passwords', {}).get('scm_password', '')
        pwdict = dict(kwargs.get('passwords', {}).items())
        for pw_name, pw_val in pwdict.items():
            if pw_name in ('', 'yes', 'no', 'scm_username'):
                continue
            pwdict[pw_name] = HIDDEN_PASSWORD
        kwargs['passwords'] = pwdict
        after_url = self._build_scm_url_extra_vars(project_update,
                                                   **kwargs)[0]
        if after_url != before_url:
            output_replacements.append((before_url, after_url))
        if project_update.scm_type == 'svn' and scm_username and scm_password:
            d_before = {
                'username': scm_username,
                'password': scm_password,
            }
            d_after = {
                'username': scm_username,
                'password': HIDDEN_PASSWORD,
            }
            pattern1 = "username=\"%(username)s\" password=\"%(password)s\""
            pattern2 = "--username '%(username)s' --password '%(password)s'"
            output_replacements.append((pattern1 % d_before, pattern1 % d_after))
            output_replacements.append((pattern2 % d_before, pattern2 % d_after))
        return output_replacements

    def get_password_prompts(self, **kwargs):
        d = super(RunProjectUpdate, self).get_password_prompts(**kwargs)
        d[re.compile(r'Username for.*:\s*?$', re.M)] = 'scm_username'
        d[re.compile(r'Password for.*:\s*?$', re.M)] = 'scm_password'
        d[re.compile(r'Password:\s*?$', re.M)] = 'scm_password'
        d[re.compile(r'\S+?@\S+?\'s\s+?password:\s*?$', re.M)] = 'scm_password'
        d[re.compile(r'Enter passphrase for .*:\s*?$', re.M)] = 'scm_key_unlock'
        d[re.compile(r'Bad passphrase, try again for .*:\s*?$', re.M)] = ''
        # FIXME: Configure whether we should auto accept host keys?
        d[re.compile(r'^Are you sure you want to continue connecting \(yes/no\)\?\s*?$', re.M)] = 'yes'
        return d

    def get_idle_timeout(self):
        return getattr(settings, 'PROJECT_UPDATE_IDLE_TIMEOUT', None)

    def get_stdout_handle(self, instance):
        stdout_handle = super(RunProjectUpdate, self).get_stdout_handle(instance)
        pk = instance.pk

        def raw_callback(data):
            instance_actual = self.update_model(pk)
            result_stdout_text = instance_actual.result_stdout_text + data
            self.update_model(pk, result_stdout_text=result_stdout_text)
        return OutputEventFilter(stdout_handle, raw_callback=raw_callback)

    def _update_dependent_inventories(self, project_update, dependent_inventory_sources):
        project_request_id = '' if self.request.id is None else self.request.id
        scm_revision = project_update.project.scm_revision
        inv_update_class = InventoryUpdate._get_task_class()
        for inv_src in dependent_inventory_sources:
            if not inv_src.update_on_project_update:
                continue
            if inv_src.scm_last_revision == scm_revision:
                logger.debug('Skipping SCM inventory update for `{}` because '
                             'project has not changed.'.format(inv_src.name))
                continue
            logger.debug('Local dependent inventory update for `{}`.'.format(inv_src.name))
            with transaction.atomic():
                if InventoryUpdate.objects.filter(inventory_source=inv_src,
                                                  status__in=ACTIVE_STATES).exists():
                    logger.info('Skipping SCM inventory update for `{}` because '
                                'another update is already active.'.format(inv_src.name))
                    continue
                local_inv_update = inv_src.create_inventory_update(
                    _eager_fields=dict(
                        launch_type='scm',
                        status='running',
                        instance_group=project_update.instance_group,
                        execution_node=project_update.execution_node,
                        celery_task_id=str(project_request_id),
                        source_project_update=project_update))
            try:
                task_instance = inv_update_class()
                # Runs in the same Celery task as project update
                task_instance.request.id = project_request_id
                task_instance.run(local_inv_update.id)
            except Exception:
                logger.exception('%s Unhandled exception updating dependent SCM inventory sources.',
                                 project_update.log_format)

            try:
                project_update.refresh_from_db()
            except ProjectUpdate.DoesNotExist:
                logger.warning('Project update deleted during updates of dependent SCM inventory sources.')
                break
            try:
                local_inv_update.refresh_from_db()
            except InventoryUpdate.DoesNotExist:
                logger.warning('%s Dependent inventory update deleted during execution.', project_update.log_format)
                continue
            if project_update.cancel_flag:
                logger.info('Project update {} was canceled while updating dependent inventories.'.format(project_update.log_format))
                break
            if local_inv_update.cancel_flag:
                logger.info('Continuing to process project dependencies after {} was canceled'.format(local_inv_update.log_format))
            if local_inv_update.status == 'successful':
                inv_src.scm_last_revision = scm_revision
                inv_src.save(update_fields=['scm_last_revision'])

    def release_lock(self, instance):
        try:
            fcntl.flock(self.lock_fd, fcntl.LOCK_UN)
        except IOError as e:
            logger.error("I/O error({0}) while trying to open lock file [{1}]: {2}".format(e.errno, instance.get_lock_file(), e.strerror))
            os.close(self.lock_fd)
            raise

        os.close(self.lock_fd)
        self.lock_fd = None

    '''
    Note: We don't support blocking=False
    '''
    def acquire_lock(self, instance, blocking=True):
        lock_path = instance.get_lock_file()
        if lock_path is None:
            raise RuntimeError(u'Invalid lock file path')

        try:
            self.lock_fd = os.open(lock_path, os.O_RDONLY | os.O_CREAT)
        except OSError as e:
            logger.error("I/O error({0}) while trying to open lock file [{1}]: {2}".format(e.errno, lock_path, e.strerror))
            raise

        try:
            fcntl.flock(self.lock_fd, fcntl.LOCK_EX)
        except IOError as e:
            os.close(self.lock_fd)
            logger.error("I/O error({0}) while trying to aquire lock on file [{1}]: {2}".format(e.errno, lock_path, e.strerror))
            raise

    def pre_run_hook(self, instance, **kwargs):
        # re-create root project folder if a natural disaster has destroyed it
        if not os.path.exists(settings.PROJECTS_ROOT):
            os.mkdir(settings.PROJECTS_ROOT)
        if instance.launch_type == 'sync':
            self.acquire_lock(instance)

    def post_run_hook(self, instance, status, **kwargs):
        if instance.launch_type == 'sync':
            self.release_lock(instance)
        p = instance.project
        if instance.job_type == 'check' and status not in ('failed', 'canceled',):
            fd = open(self.revision_path, 'r')
            lines = fd.readlines()
            if lines:
                p.scm_revision = lines[0].strip()
            else:
                logger.info("%s Could not find scm revision in check", instance.log_format)
            p.playbook_files = p.playbooks
            p.inventory_files = p.inventories
            p.save()

        # Update any inventories that depend on this project
        dependent_inventory_sources = p.scm_inventory_sources.filter(update_on_project_update=True)
        if len(dependent_inventory_sources) > 0:
            if status == 'successful' and instance.launch_type != 'sync':
                self._update_dependent_inventories(instance, dependent_inventory_sources)

    def should_use_proot(self, instance, **kwargs):
        '''
        Return whether this task should use proot.
        '''
        return getattr(settings, 'AWX_PROOT_ENABLED', False)


class RunInventoryUpdate(BaseTask):

    name = 'awx.main.tasks.run_inventory_update'
    model = InventoryUpdate

    def build_private_data(self, inventory_update, **kwargs):
        """
        Return private data needed for inventory update.

        Returns a dict of the form
        {
            'credentials': {
                <awx.main.models.Credential>: <credential_decrypted_ssh_key_data>,
                <awx.main.models.Credential>: <credential_decrypted_ssh_key_data>,
                <awx.main.models.Credential>: <credential_decrypted_ssh_key_data>
            }
        }

        If no private data is needed, return None.
        """
        private_data = {'credentials': {}}
        # If this is GCE, return the RSA key
        if inventory_update.source == 'gce':
            credential = inventory_update.credential
            private_data['credentials'][credential] = decrypt_field(credential, 'ssh_key_data')
            return private_data

        if inventory_update.source == 'openstack':
            credential = inventory_update.credential
            openstack_auth = dict(auth_url=credential.host,
                                  username=credential.username,
                                  password=decrypt_field(credential, "password"),
                                  project_name=credential.project)
            if credential.domain not in (None, ''):
                openstack_auth['domain_name'] = credential.domain
            private_state = inventory_update.source_vars_dict.get('private', True)
            # Retrieve cache path from inventory update vars if available,
            # otherwise create a temporary cache path only for this update.
            cache = inventory_update.source_vars_dict.get('cache', {})
            if not isinstance(cache, dict):
                cache = {}
            if not cache.get('path', ''):
                cache_path = tempfile.mkdtemp(prefix='openstack_cache', dir=kwargs.get('private_data_dir', None))
                cache['path'] = cache_path
            openstack_data = {
                'clouds': {
                    'devstack': {
                        'private': private_state,
                        'auth': openstack_auth,
                    },
                },
                'cache': cache,
            }
            ansible_variables = {
                'use_hostnames': True,
                'expand_hostvars': False,
                'fail_on_errors': True,
            }
            provided_count = 0
            for var_name in ansible_variables:
                if var_name in inventory_update.source_vars_dict:
                    ansible_variables[var_name] = inventory_update.source_vars_dict[var_name]
                    provided_count += 1
            if provided_count:
                openstack_data['ansible'] = ansible_variables
            private_data['credentials'][credential] = yaml.safe_dump(
                openstack_data, default_flow_style=False, allow_unicode=True
            )
            return private_data

        cp = ConfigParser.ConfigParser()
        # Build custom ec2.ini for ec2 inventory script to use.
        if inventory_update.source == 'ec2':
            section = 'ec2'
            cp.add_section(section)
            ec2_opts = dict(inventory_update.source_vars_dict.items())
            regions = inventory_update.source_regions or 'all'
            regions = ','.join([x.strip() for x in regions.split(',')])
            regions_blacklist = ','.join(settings.EC2_REGIONS_BLACKLIST)
            ec2_opts['regions'] = regions
            ec2_opts.setdefault('regions_exclude', regions_blacklist)
            ec2_opts.setdefault('destination_variable', 'public_dns_name')
            ec2_opts.setdefault('vpc_destination_variable', 'ip_address')
            ec2_opts.setdefault('route53', 'False')
            ec2_opts.setdefault('all_instances', 'True')
            ec2_opts.setdefault('all_rds_instances', 'False')
            ec2_opts.setdefault('include_rds_clusters', 'False')
            ec2_opts.setdefault('rds', 'False')
            ec2_opts.setdefault('nested_groups', 'True')
            ec2_opts.setdefault('elasticache', 'False')
            ec2_opts.setdefault('stack_filters', 'False')
            if inventory_update.instance_filters:
                ec2_opts.setdefault('instance_filters', inventory_update.instance_filters)
            group_by = [x.strip().lower() for x in inventory_update.group_by.split(',') if x.strip()]
            for choice in inventory_update.get_ec2_group_by_choices():
                value = bool((group_by and choice[0] in group_by) or (not group_by and choice[0] != 'instance_id'))
                ec2_opts.setdefault('group_by_%s' % choice[0], str(value))
            if 'cache_path' not in ec2_opts:
                cache_path = tempfile.mkdtemp(prefix='ec2_cache', dir=kwargs.get('private_data_dir', None))
                ec2_opts['cache_path'] = cache_path
            ec2_opts.setdefault('cache_max_age', '300')
            for k,v in ec2_opts.items():
                cp.set(section, k, unicode(v))
        # Allow custom options to vmware inventory script.
        elif inventory_update.source == 'vmware':
            credential = inventory_update.credential

            section = 'vmware'
            cp.add_section(section)
            cp.set('vmware', 'cache_max_age', 0)
            cp.set('vmware', 'validate_certs', str(settings.VMWARE_VALIDATE_CERTS))
            cp.set('vmware', 'username', credential.username)
            cp.set('vmware', 'password', decrypt_field(credential, 'password'))
            cp.set('vmware', 'server', credential.host)

            vmware_opts = dict(inventory_update.source_vars_dict.items())
            if inventory_update.instance_filters:
                vmware_opts.setdefault('host_filters', inventory_update.instance_filters)
            if inventory_update.group_by:
                vmware_opts.setdefault('groupby_patterns', inventory_update.group_by)

            for k,v in vmware_opts.items():
                cp.set(section, k, unicode(v))

        elif inventory_update.source == 'satellite6':
            section = 'foreman'
            cp.add_section(section)

            group_patterns = '[]'
            group_prefix = 'foreman_'
            foreman_opts = dict(inventory_update.source_vars_dict.items())
            foreman_opts.setdefault('ssl_verify', 'False')
            for k, v in foreman_opts.items():
                if k == 'satellite6_group_patterns' and isinstance(v, basestring):
                    group_patterns = v
                elif k == 'satellite6_group_prefix' and isinstance(v, basestring):
                    group_prefix = v
                else:
                    cp.set(section, k, unicode(v))

            credential = inventory_update.credential
            if credential:
                cp.set(section, 'url', credential.host)
                cp.set(section, 'user', credential.username)
                cp.set(section, 'password', decrypt_field(credential, 'password'))

            section = 'ansible'
            cp.add_section(section)
            cp.set(section, 'group_patterns', group_patterns)
            cp.set(section, 'want_facts', True)
            cp.set(section, 'group_prefix', group_prefix)

            section = 'cache'
            cp.add_section(section)
            cp.set(section, 'path', '/tmp')
            cp.set(section, 'max_age', '0')

        elif inventory_update.source == 'cloudforms':
            section = 'cloudforms'
            cp.add_section(section)

            credential = inventory_update.credential
            if credential:
                cp.set(section, 'url', credential.host)
                cp.set(section, 'username', credential.username)
                cp.set(section, 'password', decrypt_field(credential, 'password'))
                cp.set(section, 'ssl_verify', "false")

            cloudforms_opts = dict(inventory_update.source_vars_dict.items())
            for opt in ['version', 'purge_actions', 'clean_group_keys', 'nest_tags']:
                if opt in cloudforms_opts:
                    cp.set(section, opt, cloudforms_opts[opt])

            section = 'cache'
            cp.add_section(section)
            cp.set(section, 'max_age', "0")
            cache_path = tempfile.mkdtemp(
                prefix='cloudforms_cache',
                dir=kwargs.get('private_data_dir', None)
            )
            cp.set(section, 'path', cache_path)

        elif inventory_update.source == 'azure_rm':
            section = 'azure'
            cp.add_section(section)
            cp.set(section, 'include_powerstate', 'yes')
            cp.set(section, 'group_by_resource_group', 'yes')
            cp.set(section, 'group_by_location', 'yes')
            cp.set(section, 'group_by_tag', 'yes')
            if inventory_update.source_regions and 'all' not in inventory_update.source_regions:
                cp.set(
                    section, 'locations',
                    ','.join([x.strip() for x in inventory_update.source_regions.split(',')])
                )

        # Return INI content.
        if cp.sections():
            f = cStringIO.StringIO()
            cp.write(f)
            private_data['credentials'][inventory_update.credential] = f.getvalue()
            return private_data

    def build_passwords(self, inventory_update, **kwargs):
        """Build a dictionary of authentication/credential information for
        an inventory source.

        This dictionary is used by `build_env`, below.
        """
        # Run the superclass implementation.
        super_ = super(RunInventoryUpdate, self).build_passwords
        passwords = super_(inventory_update, **kwargs)

        # Take key fields from the credential in use and add them to the
        # passwords dictionary.
        credential = inventory_update.credential
        if credential:
            for subkey in ('username', 'host', 'project', 'client', 'tenant', 'subscription'):
                passwords['source_%s' % subkey] = getattr(credential, subkey)
            for passkey in ('password', 'ssh_key_data', 'security_token', 'secret'):
                k = 'source_%s' % passkey
                passwords[k] = decrypt_field(credential, passkey)
        return passwords

    def build_env(self, inventory_update, **kwargs):
        """Build environment dictionary for inventory import.

        This is the mechanism by which any data that needs to be passed
        to the inventory update script is set up. In particular, this is how
        inventory update is aware of its proper credentials.
        """
        env = super(RunInventoryUpdate, self).build_env(inventory_update,
                                                        **kwargs)
        env = self.add_awx_venv(env)
        # Pass inventory source ID to inventory script.
        env['INVENTORY_SOURCE_ID'] = str(inventory_update.inventory_source_id)
        env['INVENTORY_UPDATE_ID'] = str(inventory_update.pk)

        # Set environment variables specific to each source.
        #
        # These are set here and then read in by the various Ansible inventory
        # modules, which will actually do the inventory sync.
        #
        # The inventory modules are vendored in AWX in the
        # `awx/plugins/inventory` directory; those files should be kept in
        # sync with those in Ansible core at all times.
        passwords = kwargs.get('passwords', {})
        cred_data = kwargs.get('private_data_files', {}).get('credentials', '')
        cloud_credential = cred_data.get(inventory_update.credential, '')
        if inventory_update.source == 'ec2':
            if passwords.get('source_username', '') and passwords.get('source_password', ''):
                env['AWS_ACCESS_KEY_ID'] = passwords['source_username']
                env['AWS_SECRET_ACCESS_KEY'] = passwords['source_password']
                if len(passwords['source_security_token']) > 0:
                    env['AWS_SECURITY_TOKEN'] = passwords['source_security_token']
            env['EC2_INI_PATH'] = cloud_credential
        elif inventory_update.source == 'vmware':
            env['VMWARE_INI_PATH'] = cloud_credential
        elif inventory_update.source == 'azure_rm':
            if len(passwords.get('source_client', '')) and \
               len(passwords.get('source_tenant', '')):
                env['AZURE_CLIENT_ID'] = passwords.get('source_client', '')
                env['AZURE_SECRET'] = passwords.get('source_secret', '')
                env['AZURE_TENANT'] = passwords.get('source_tenant', '')
                env['AZURE_SUBSCRIPTION_ID'] = passwords.get('source_subscription', '')
            else:
                env['AZURE_SUBSCRIPTION_ID'] = passwords.get('source_subscription', '')
                env['AZURE_AD_USER'] = passwords.get('source_username', '')
                env['AZURE_PASSWORD'] = passwords.get('source_password', '')
            env['AZURE_INI_PATH'] = cloud_credential
            if inventory_update.credential and \
                    inventory_update.credential.inputs.get('cloud_environment', None):
                env['AZURE_CLOUD_ENVIRONMENT'] = inventory_update.credential.inputs['cloud_environment']
        elif inventory_update.source == 'gce':
            env['GCE_EMAIL'] = passwords.get('source_username', '')
            env['GCE_PROJECT'] = passwords.get('source_project', '')
            env['GCE_PEM_FILE_PATH'] = cloud_credential
            env['GCE_ZONE'] = inventory_update.source_regions if inventory_update.source_regions != 'all' else ''

            # by default, the GCE inventory source caches results on disk for
            # 5 minutes; disable this behavior
            cp = ConfigParser.ConfigParser()
            cp.add_section('cache')
            cp.set('cache', 'cache_max_age', '0')
            handle, path = tempfile.mkstemp(dir=kwargs.get('private_data_dir', None))
            cp.write(os.fdopen(handle, 'w'))
            os.chmod(path, stat.S_IRUSR | stat.S_IWUSR)
            env['GCE_INI_PATH'] = path
        elif inventory_update.source == 'openstack':
            env['OS_CLIENT_CONFIG_FILE'] = cloud_credential
        elif inventory_update.source == 'satellite6':
            env['FOREMAN_INI_PATH'] = cloud_credential
        elif inventory_update.source == 'cloudforms':
            env['CLOUDFORMS_INI_PATH'] = cloud_credential
        elif inventory_update.source in ['scm', 'custom']:
            for env_k in inventory_update.source_vars_dict:
                if str(env_k) not in env and str(env_k) not in settings.INV_ENV_VARIABLE_BLACKLIST:
                    env[str(env_k)] = unicode(inventory_update.source_vars_dict[env_k])
        elif inventory_update.source == 'tower':
            env['TOWER_INVENTORY'] = inventory_update.instance_filters
            env['TOWER_LICENSE_TYPE'] = get_licenser().validate()['license_type']
        elif inventory_update.source == 'file':
            raise NotImplementedError('Cannot update file sources through the task system.')
        # add private_data_files
        env['AWX_PRIVATE_DATA_DIR'] = kwargs.get('private_data_dir', '')
        return env

    def build_args(self, inventory_update, **kwargs):
        """Build the command line argument list for running an inventory
        import.
        """
        # Get the inventory source and inventory.
        inventory_source = inventory_update.inventory_source
        inventory = inventory_source.inventory

        # Piece together the initial command to run via. the shell.
        args = ['awx-manage', 'inventory_import']
        args.extend(['--inventory-id', str(inventory.pk)])

        # Add appropriate arguments for overwrite if the inventory_update
        # object calls for it.
        if inventory_update.overwrite:
            args.append('--overwrite')
        if inventory_update.overwrite_vars:
            args.append('--overwrite-vars')
        src = inventory_update.source

        # Add several options to the shell arguments based on the
        # inventory-source-specific setting in the AWX configuration.
        # These settings are "per-source"; it's entirely possible that
        # they will be different between cloud providers if an AWX user
        # actively uses more than one.
        if getattr(settings, '%s_ENABLED_VAR' % src.upper(), False):
            args.extend(['--enabled-var',
                        getattr(settings, '%s_ENABLED_VAR' % src.upper())])
        if getattr(settings, '%s_ENABLED_VALUE' % src.upper(), False):
            args.extend(['--enabled-value',
                        getattr(settings, '%s_ENABLED_VALUE' % src.upper())])
        if getattr(settings, '%s_GROUP_FILTER' % src.upper(), False):
            args.extend(['--group-filter',
                         getattr(settings, '%s_GROUP_FILTER' % src.upper())])
        if getattr(settings, '%s_HOST_FILTER' % src.upper(), False):
            args.extend(['--host-filter',
                         getattr(settings, '%s_HOST_FILTER' % src.upper())])
        if getattr(settings, '%s_EXCLUDE_EMPTY_GROUPS' % src.upper()):
            args.append('--exclude-empty-groups')
        if getattr(settings, '%s_INSTANCE_ID_VAR' % src.upper(), False):
            args.extend(['--instance-id-var',
                        getattr(settings, '%s_INSTANCE_ID_VAR' % src.upper()),])
        # Add arguments for the source inventory script
        args.append('--source')
        if src in CLOUD_PROVIDERS:
            # Get the path to the inventory plugin, and append it to our
            # arguments.
            plugin_path = self.get_path_to('..', 'plugins', 'inventory',
                                           '%s.py' % src)
            args.append(plugin_path)
        elif src == 'scm':
            args.append(inventory_update.get_actual_source_path())
        elif src == 'custom':
            runpath = tempfile.mkdtemp(prefix='awx_inventory_', dir=settings.AWX_PROOT_BASE_PATH)
            handle, path = tempfile.mkstemp(dir=runpath)
            f = os.fdopen(handle, 'w')
            if inventory_update.source_script is None:
                raise RuntimeError('Inventory Script does not exist')
            f.write(inventory_update.source_script.script.encode('utf-8'))
            f.close()
            os.chmod(path, stat.S_IRUSR | stat.S_IWUSR | stat.S_IXUSR)
            args.append(path)
            args.append("--custom")
            self.cleanup_paths.append(runpath)
        args.append('-v%d' % inventory_update.verbosity)
        if settings.DEBUG:
            args.append('--traceback')
        return args

    def get_stdout_handle(self, instance):
        stdout_handle = super(RunInventoryUpdate, self).get_stdout_handle(instance)
        pk = instance.pk

        def raw_callback(data):
            instance_actual = self.update_model(pk)
            result_stdout_text = instance_actual.result_stdout_text + data
            self.update_model(pk, result_stdout_text=result_stdout_text)
        return OutputEventFilter(stdout_handle, raw_callback=raw_callback)

    def build_cwd(self, inventory_update, **kwargs):
        return self.get_path_to('..', 'plugins', 'inventory')

    def get_idle_timeout(self):
        return getattr(settings, 'INVENTORY_UPDATE_IDLE_TIMEOUT', None)

    def pre_run_hook(self, inventory_update, **kwargs):
        source_project = None
        if inventory_update.inventory_source:
            source_project = inventory_update.inventory_source.source_project
        if (inventory_update.source=='scm' and inventory_update.launch_type!='scm' and source_project):
            request_id = '' if self.request.id is None else self.request.id
            local_project_sync = source_project.create_project_update(
                _eager_fields=dict(
                    launch_type="sync",
                    job_type='run',
                    status='running',
                    execution_node=inventory_update.execution_node,
                    instance_group = inventory_update.instance_group,
                    celery_task_id=request_id))
            # associate the inventory update before calling run() so that a
            # cancel() call on the inventory update can cancel the project update
            local_project_sync.scm_inventory_updates.add(inventory_update)

            project_update_task = local_project_sync._get_task_class()
            try:
                task_instance = project_update_task()
                task_instance.request.id = request_id
                task_instance.run(local_project_sync.id)
                inventory_update.inventory_source.scm_last_revision = local_project_sync.project.scm_revision
                inventory_update.inventory_source.save(update_fields=['scm_last_revision'])
            except Exception:
                inventory_update = self.update_model(
                    inventory_update.pk, status='failed',
                    job_explanation=('Previous Task Failed: {"job_type": "%s", "job_name": "%s", "job_id": "%s"}' %
                                     ('project_update', local_project_sync.name, local_project_sync.id)))
                raise


class RunAdHocCommand(BaseTask):
    '''
    Celery task to run an ad hoc command using ansible.
    '''

    name = 'awx.main.tasks.run_ad_hoc_command'
    model = AdHocCommand
    event_data_key = 'ad_hoc_command_id'

    def build_private_data(self, ad_hoc_command, **kwargs):
        '''
        Return SSH private key data needed for this ad hoc command (only if
        stored in DB as ssh_key_data).

        Returns a dict of the form
        {
            'credentials': {
                <awx.main.models.Credential>: <credential_decrypted_ssh_key_data>,
                <awx.main.models.Credential>: <credential_decrypted_ssh_key_data>,
                <awx.main.models.Credential>: <credential_decrypted_ssh_key_data>
            }
        }
        '''
        # If we were sent SSH credentials, decrypt them and send them
        # back (they will be written to a temporary file).
        creds = ad_hoc_command.credential
        private_data = {'credentials': {}}
        if creds and creds.ssh_key_data not in (None, ''):
            private_data['credentials'][creds] = decrypt_field(creds, 'ssh_key_data') or ''
        return private_data

    def build_passwords(self, ad_hoc_command, **kwargs):
        '''
        Build a dictionary of passwords for SSH private key, SSH user and
        sudo/su.
        '''
        passwords = super(RunAdHocCommand, self).build_passwords(ad_hoc_command, **kwargs)
        creds = ad_hoc_command.credential
        if creds:
            for field in ('ssh_key_unlock', 'ssh_password', 'become_password'):
                if field == 'ssh_password':
                    value = kwargs.get(field, decrypt_field(creds, 'password'))
                else:
                    value = kwargs.get(field, decrypt_field(creds, field))
                if value not in ('', 'ASK'):
                    passwords[field] = value
        return passwords

    def build_env(self, ad_hoc_command, **kwargs):
        '''
        Build environment dictionary for ansible.
        '''
        plugin_dir = self.get_path_to('..', 'plugins', 'callback')
        env = super(RunAdHocCommand, self).build_env(ad_hoc_command, **kwargs)
        env = self.add_ansible_venv(env)
        # Set environment variables needed for inventory and ad hoc event
        # callbacks to work.
        env['AD_HOC_COMMAND_ID'] = str(ad_hoc_command.pk)
        env['INVENTORY_ID'] = str(ad_hoc_command.inventory.pk)
        env['INVENTORY_HOSTVARS'] = str(True)
        env['ANSIBLE_CALLBACK_PLUGINS'] = plugin_dir
        env['ANSIBLE_LOAD_CALLBACK_PLUGINS'] = '1'
        env['ANSIBLE_STDOUT_CALLBACK'] = 'minimal'  # Hardcoded by Ansible for ad-hoc commands (either minimal or oneline).
<<<<<<< HEAD
        env['CALLBACK_QUEUE'] = settings.CALLBACK_QUEUE
        env['CALLBACK_CONNECTION'] = settings.CELERY_BROKER_URL
=======
        env['REST_API_URL'] = settings.INTERNAL_API_URL
        env['REST_API_TOKEN'] = ad_hoc_command.task_auth_token or ''
>>>>>>> fac7fd45
        env['ANSIBLE_SFTP_BATCH_MODE'] = 'False'
        env['CACHE'] = settings.CACHES['default']['LOCATION'] if 'LOCATION' in settings.CACHES['default'] else ''

        # Specify empty SSH args (should disable ControlPersist entirely for
        # ad hoc commands).
        env.setdefault('ANSIBLE_SSH_ARGS', '')

        return env

    def build_args(self, ad_hoc_command, **kwargs):
        '''
        Build command line argument list for running ansible, optionally using
        ssh-agent for public/private key authentication.
        '''
        creds = ad_hoc_command.credential
        ssh_username, become_username, become_method = '', '', ''
        if creds:
            ssh_username = kwargs.get('username', creds.username)
            become_method = kwargs.get('become_method', creds.become_method)
            become_username = kwargs.get('become_username', creds.become_username)
        else:
            become_method = None
            become_username = ""
        # Always specify the normal SSH user as root by default.  Since this
        # task is normally running in the background under a service account,
        # it doesn't make sense to rely on ansible's default of using the
        # current user.
        ssh_username = ssh_username or 'root'
        args = ['ansible', '-i', self.build_inventory(ad_hoc_command, **kwargs)]
        if ad_hoc_command.job_type == 'check':
            args.append('--check')
        args.extend(['-u', ssh_username])
        if 'ssh_password' in kwargs.get('passwords', {}):
            args.append('--ask-pass')
        # We only specify sudo/su user and password if explicitly given by the
        # credential.  Credential should never specify both sudo and su.
        if ad_hoc_command.become_enabled:
            args.append('--become')
        if become_method:
            args.extend(['--become-method', become_method])
        if become_username:
            args.extend(['--become-user', become_username])
        if 'become_password' in kwargs.get('passwords', {}):
            args.append('--ask-become-pass')

        if ad_hoc_command.forks:  # FIXME: Max limit?
            args.append('--forks=%d' % ad_hoc_command.forks)
        if ad_hoc_command.diff_mode:
            args.append('--diff')
        if ad_hoc_command.verbosity:
            args.append('-%s' % ('v' * min(5, ad_hoc_command.verbosity)))

        # Define special extra_vars for AWX, combine with ad_hoc_command.extra_vars
        extra_vars = {
            'tower_job_id': ad_hoc_command.pk,
            'awx_job_id': ad_hoc_command.pk,
        }
        if ad_hoc_command.created_by:
            extra_vars.update({
                'tower_user_id': ad_hoc_command.created_by.pk,
                'tower_user_name': ad_hoc_command.created_by.username,
                'awx_user_id': ad_hoc_command.created_by.pk,
                'awx_user_name': ad_hoc_command.created_by.username,
            })

        if ad_hoc_command.extra_vars_dict:
            redacted_extra_vars, removed_vars = extract_ansible_vars(ad_hoc_command.extra_vars_dict)
            if removed_vars:
                raise ValueError(_(
                    "{} are prohibited from use in ad hoc commands."
                ).format(", ".join(removed_vars)))
            extra_vars.update(ad_hoc_command.extra_vars_dict)
        args.extend(['-e', json.dumps(extra_vars)])

        args.extend(['-m', ad_hoc_command.module_name])
        args.extend(['-a', ad_hoc_command.module_args])

        if ad_hoc_command.limit:
            args.append(ad_hoc_command.limit)
        else:
            args.append('all')

        return args

    def build_cwd(self, ad_hoc_command, **kwargs):
        return kwargs['private_data_dir']

    def get_idle_timeout(self):
        return getattr(settings, 'JOB_RUN_IDLE_TIMEOUT', None)

    def get_password_prompts(self, **kwargs):
        d = super(RunAdHocCommand, self).get_password_prompts(**kwargs)
        d[re.compile(r'Enter passphrase for .*:\s*?$', re.M)] = 'ssh_key_unlock'
        d[re.compile(r'Bad passphrase, try again for .*:\s*?$', re.M)] = ''
        for method in PRIVILEGE_ESCALATION_METHODS:
            d[re.compile(r'%s password.*:\s*?$' % (method[0]), re.M)] = 'become_password'
            d[re.compile(r'%s password.*:\s*?$' % (method[0].upper()), re.M)] = 'become_password'
        d[re.compile(r'SSH password:\s*?$', re.M)] = 'ssh_password'
        d[re.compile(r'Password:\s*?$', re.M)] = 'ssh_password'
        return d

    def get_stdout_handle(self, instance):
        '''
        Wrap stdout file object to capture events.
        '''
        stdout_handle = super(RunAdHocCommand, self).get_stdout_handle(instance)

        if getattr(settings, 'USE_CALLBACK_QUEUE', False):
            dispatcher = CallbackQueueDispatcher()

            def ad_hoc_command_event_callback(event_data):
                event_data.setdefault(self.event_data_key, instance.id)
                if 'uuid' in event_data:
                    cache_event = cache.get('ev-{}'.format(event_data['uuid']), None)
                    if cache_event is not None:
                        event_data.update(cache_event)
                dispatcher.dispatch(event_data)
        else:
            def ad_hoc_command_event_callback(event_data):
                event_data.setdefault(self.event_data_key, instance.id)
                AdHocCommandEvent.create_from_data(**event_data)

        return OutputEventFilter(stdout_handle, ad_hoc_command_event_callback)

    def should_use_proot(self, instance, **kwargs):
        '''
        Return whether this task should use proot.
        '''
        return getattr(settings, 'AWX_PROOT_ENABLED', False)


class RunSystemJob(BaseTask):

    name = 'awx.main.tasks.run_system_job'
    model = SystemJob

    def build_args(self, system_job, **kwargs):
        args = ['awx-manage', system_job.job_type]
        try:
            # System Job extra_vars can be blank, must be JSON if not blank
            if system_job.extra_vars == '':
                json_vars = {}
            else:
                json_vars = json.loads(system_job.extra_vars)
            if 'days' in json_vars and system_job.job_type != 'cleanup_facts':
                args.extend(['--days', str(json_vars.get('days', 60))])
            if 'dry_run' in json_vars and json_vars['dry_run'] and system_job.job_type != 'cleanup_facts':
                args.extend(['--dry-run'])
            if system_job.job_type == 'cleanup_jobs':
                args.extend(['--jobs', '--project-updates', '--inventory-updates',
                             '--management-jobs', '--ad-hoc-commands', '--workflow-jobs',
                             '--notifications'])
            if system_job.job_type == 'cleanup_facts':
                if 'older_than' in json_vars:
                    args.extend(['--older_than', str(json_vars['older_than'])])
                if 'granularity' in json_vars:
                    args.extend(['--granularity', str(json_vars['granularity'])])
        except Exception:
            logger.exception("%s Failed to parse system job", system_job.log_format)
        return args

    def get_stdout_handle(self, instance):
        stdout_handle = super(RunSystemJob, self).get_stdout_handle(instance)
        pk = instance.pk

        def raw_callback(data):
            instance_actual = self.update_model(pk)
            result_stdout_text = instance_actual.result_stdout_text + data
            self.update_model(pk, result_stdout_text=result_stdout_text)
        return OutputEventFilter(stdout_handle, raw_callback=raw_callback)

    def build_env(self, instance, **kwargs):
        env = super(RunSystemJob, self).build_env(instance,
                                                  **kwargs)
        env = self.add_awx_venv(env)
        return env

    def build_cwd(self, instance, **kwargs):
        return settings.BASE_DIR


celery_app.register_task(RunJob())
celery_app.register_task(RunProjectUpdate())
celery_app.register_task(RunInventoryUpdate())
celery_app.register_task(RunAdHocCommand())
celery_app.register_task(RunSystemJob())<|MERGE_RESOLUTION|>--- conflicted
+++ resolved
@@ -1039,15 +1039,10 @@
         if not kwargs.get('isolated'):
             env['ANSIBLE_CALLBACK_PLUGINS'] = plugin_path
             env['ANSIBLE_STDOUT_CALLBACK'] = 'awx_display'
-<<<<<<< HEAD
             env['TOWER_HOST'] = settings.TOWER_URL_BASE
             env['AWX_HOST'] = settings.TOWER_URL_BASE
-            env['CALLBACK_QUEUE'] = settings.CALLBACK_QUEUE
-            env['CALLBACK_CONNECTION'] = settings.CELERY_BROKER_URL
-=======
             env['REST_API_URL'] = settings.INTERNAL_API_URL
             env['REST_API_TOKEN'] = job.task_auth_token or ''
->>>>>>> fac7fd45
         env['CACHE'] = settings.CACHES['default']['LOCATION'] if 'LOCATION' in settings.CACHES['default'] else ''
 
         # Create a directory for ControlPath sockets that is unique to each
@@ -2105,13 +2100,8 @@
         env['ANSIBLE_CALLBACK_PLUGINS'] = plugin_dir
         env['ANSIBLE_LOAD_CALLBACK_PLUGINS'] = '1'
         env['ANSIBLE_STDOUT_CALLBACK'] = 'minimal'  # Hardcoded by Ansible for ad-hoc commands (either minimal or oneline).
-<<<<<<< HEAD
-        env['CALLBACK_QUEUE'] = settings.CALLBACK_QUEUE
-        env['CALLBACK_CONNECTION'] = settings.CELERY_BROKER_URL
-=======
         env['REST_API_URL'] = settings.INTERNAL_API_URL
         env['REST_API_TOKEN'] = ad_hoc_command.task_auth_token or ''
->>>>>>> fac7fd45
         env['ANSIBLE_SFTP_BATCH_MODE'] = 'False'
         env['CACHE'] = settings.CACHES['default']['LOCATION'] if 'LOCATION' in settings.CACHES['default'] else ''
 
