--- conflicted
+++ resolved
@@ -58,7 +58,6 @@
 
 
 @pytest.mark.django_db
-<<<<<<< HEAD
 @pytest.mark.parametrize('value, expected', [
     [True, 400],
     ['invalid', 400],
@@ -79,10 +78,7 @@
 
 
 @pytest.mark.django_db
-def test_ldap_settings(get, put, patch, delete, admin, enterprise_license):
-=======
 def test_ldap_settings(get, put, patch, delete, admin):
->>>>>>> d5346ec6
     url = reverse('api:setting_singleton_detail', kwargs={'category_slug': 'ldap'})
     get(url, user=admin, expect=200)
     # The PUT below will fail at the moment because AUTH_LDAP_GROUP_TYPE
