/*********************************************
 *  Copyright (c) 2014 AnsibleWorks, Inc.
 *
 *  InventoryHosts.js
 *
 *  Right side of /inventories/N page, showing hosts in the selected group.
 *
 */



export default
    angular.module('InventoryHostsDefinition', [])
    .value('InventoryHosts', {

        name: 'hosts',
        iterator: 'host',
        editTitle: '{{ selected_group }}',
        showTitle: false,
        well: true,
        index: false,
        hover: true,
        hasChildren: true,
        'class': 'table-no-border',
        multiSelect: true,

        fields: {
            name: {
                key: true,
                label: 'Hosts',
                ngClick: "editHost(host.id)",
<<<<<<< HEAD
                ngClass: "{ 'host-disabled-label': !host.enabled }",
                columnClass: 'col-lg-8 col-md-9 col-sm-9 col-xs-7',
=======
                columnClass: 'col-lg-6 col-md-9 col-sm-9 col-xs-7',
>>>>>>> 5e22c86c
                dataHostId: "{{ host.id }}",
                dataType: "host"
            },
            enabled: {
                label: 'Disabled?',
                searchSingleValue: true,
                searchType: 'boolean',
                searchValue: 'false',
                searchOnly: true
            },
            has_active_failures: {
                label: 'Failed jobs?',
                searchSingleValue: true,
                searchType: 'boolean',
                searchValue: 'true',
                searchOnly: true
            }
        },

        fieldActions: {

            columnClass: 'col-lg-6 col-md-3 col-sm-3 col-xs-5 text-right',
            label: false,

            active_failures: {
                awPopOver: "{{ host.job_status_html }}",
                dataTitle: "{{ host.job_status_title }}",
                awToolTip: "{{ host.badgeToolTip }}",
                awTipPlacement: 'top',
                dataPlacement: 'left',
                iconClass: "{{ 'fa icon-job-' + host.active_failures }}",
                id: 'active-failutes-action'
            },
            edit: {
                //label: 'Edit',
                ngClick: "editHost(host.id)",
                icon: 'icon-edit',
                awToolTip: 'Edit host',
                dataPlacement: 'top'
            },
            copy: {
                mode: 'all',
                ngClick: "copyHost(host.id)",
                awToolTip: 'Copy or move host to another group',
                dataPlacement: "top"
            },
            "delete": {
                //label: 'Delete',
                ngClick: "deleteHost(host.id, host.name)",
                icon: 'icon-trash',
                awToolTip: 'Delete host',
                dataPlacement: 'top'
            }
        },

        actions: {
            create: {
                mode: 'all',
                ngClick: "createHost()",
                ngHide: '!selected_group_id', //disable when 'All Hosts' selected
                awToolTip: "Create a new host"
            },
            refresh: {
                mode: 'all',
                awToolTip: "Refresh the page",
                ngClick: "refreshGroups()",
                ngShow: "socketStatus == 'error'"
            },
            stream: {
                ngClick: "showHostActivity()",
                awToolTip: "View Activity Stream",
                mode: 'all'
            }
        }

    });<|MERGE_RESOLUTION|>--- conflicted
+++ resolved
@@ -29,12 +29,7 @@
                 key: true,
                 label: 'Hosts',
                 ngClick: "editHost(host.id)",
-<<<<<<< HEAD
-                ngClass: "{ 'host-disabled-label': !host.enabled }",
-                columnClass: 'col-lg-8 col-md-9 col-sm-9 col-xs-7',
-=======
-                columnClass: 'col-lg-6 col-md-9 col-sm-9 col-xs-7',
->>>>>>> 5e22c86c
+                columnClass: 'col-lg-6 col-md-9 col-sm-9 col-xs-7',git
                 dataHostId: "{{ host.id }}",
                 dataType: "host"
             },
