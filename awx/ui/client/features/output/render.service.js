import Ansi from 'ansi-to-html';
import Entities from 'html-entities';

import {
    EVENT_START_PLAY,
    EVENT_STATS_PLAY,
    EVENT_START_TASK,
    OUTPUT_ANSI_COLORMAP,
    OUTPUT_ELEMENT_TBODY,
    OUTPUT_EVENT_LIMIT,
} from './constants';

const EVENT_GROUPS = [
    EVENT_START_TASK,
    EVENT_START_PLAY,
];

const TIME_EVENTS = [
    EVENT_START_TASK,
    EVENT_START_PLAY,
    EVENT_STATS_PLAY,
];

const ansi = new Ansi({ stream: true, colors: OUTPUT_ANSI_COLORMAP });
const entities = new Entities.AllHtmlEntities();

// https://github.com/chalk/ansi-regex
const pattern = [
    '[\\u001B\\u009B][[\\]()#;?]*(?:(?:(?:[a-zA-Z\\d]*(?:;[a-zA-Z\\d]*)*)?\\u0007)',
    '(?:(?:\\d{1,4}(?:;\\d{0,4})*)?[\\dA-PRZcf-ntqry=><~]))'
].join('|');

const re = new RegExp(pattern);
const hasAnsi = input => re.test(input);

let $scope;

function JobRenderService ($q, $compile, $sce, $window) {
    this.init = (_$scope_, { toggles }) => {
        $scope = _$scope_;
        this.setScope();

        this.el = $(OUTPUT_ELEMENT_TBODY);
        this.parent = null;

        this.state = {
            head: 0,
            tail: 0,
            collapseAll: false,
            toggleMode: toggles,
        };

        this.records = {};
        this.uuids = {};
    };

    this.setCollapseAll = value => {
        this.state.collapseAll = value;
        Object.keys(this.records).forEach(key => {
            this.records[key].isCollapsed = value;
        });
    };

    this.sortByCounter = (a, b) => {
        if (a.counter > b.counter) {
            return 1;
        }

        if (a.counter < b.counter) {
            return -1;
        }

        return 0;
    };

    //
    // Event Data Transformation / HTML Building
    //

    this.appendEventGroup = events => {
        let lines = 0;
        let html = '';

        events.sort(this.sortByCounter);

        for (let i = 0; i <= events.length - 1; i++) {
            const current = events[i];

            if (this.state.tail && current.counter !== this.state.tail + 1) {
                const missing = this.appendMissingEventGroup(current);

                html += missing.html;
                lines += missing.count;
            }

            const eventLines = this.transformEvent(current);

            html += eventLines.html;
            lines += eventLines.count;
        }

        return { html, lines };
    };

    this.appendMissingEventGroup = event => {
        const tailUUID = this.uuids[this.state.tail];
        const tailRecord = this.records[tailUUID];

        if (!tailRecord) {
            return { html: '', count: 0 };
        }

        let uuid;

        if (tailRecord.isMissing) {
            uuid = tailUUID;
        } else {
            uuid = `${event.counter}-${tailUUID}`;
            this.records[uuid] = { uuid, counters: [], lineCount: 1, isMissing: true };
        }

        for (let i = this.state.tail + 1; i < event.counter; i++) {
            this.records[uuid].counters.push(i);
            this.uuids[i] = uuid;
        }

        if (tailRecord.isMissing) {
            return { html: '', count: 0 };
        }

        if (tailRecord.end === event.start_line) {
            return { html: '', count: 0 };
        }

        const html = this.buildRowHTML(this.records[uuid]);
        const count = 1;

        return { html, count };
    };

    this.prependEventGroup = events => {
        let lines = 0;
        let html = '';

        events.sort(this.sortByCounter);

        for (let i = events.length - 1; i >= 0; i--) {
            const current = events[i];

            if (this.state.head && current.counter !== this.state.head - 1) {
                const missing = this.prependMissingEventGroup(current);

                html = missing.html + html;
                lines += missing.count;
            }

            const eventLines = this.transformEvent(current);

            html = eventLines.html + html;
            lines += eventLines.count;
        }

        return { html, lines };
    };

    this.prependMissingEventGroup = event => {
        const headUUID = this.uuids[this.state.head];
        const headRecord = this.records[headUUID];

        if (!headRecord) {
            return { html: '', count: 0 };
        }

        let uuid;

        if (headRecord.isMissing) {
            uuid = headUUID;
        } else {
            uuid = `${headUUID}-${event.counter}`;
            this.records[uuid] = { uuid, counters: [], lineCount: 1, isMissing: true };
        }

        for (let i = this.state.head - 1; i > event.counter; i--) {
            this.records[uuid].counters.unshift(i);
            this.uuids[i] = uuid;
        }

        if (headRecord.isMissing) {
            return { html: '', count: 0 };
        }

        if (event.end_line === headRecord.start) {
            return { html: '', count: 0 };
        }

        const html = this.buildRowHTML(this.records[uuid]);
        const count = 1;

        return { html, count };
    };

    this.transformEvent = event => {
        if (!event || event.stdout === null || event.stdout === undefined) {
            return { html: '', count: 0 };
        }

        if (event.uuid && this.records[event.uuid] && !this.records[event.uuid]._isIncomplete) {
            return { html: '', count: 0 };
        }

        const stdout = this.sanitize(event.stdout);
        const lines = stdout.split('\r\n');
        const record = this.createRecord(event, lines);

        if (lines.length === 1 && lines[0] === '') {
<<<<<<< HEAD
            // Some events, mainly runner_on_start events, have an actual line count of 1
            // (stdout = '') and a claimed line count of 0 (end_line - start_line = 0).
=======
            // runner_on_start, runner_on_ok, and a few other events have an actual line count
            // of 1 (stdout = '') and a claimed line count of 0 (end_line - start_line = 0).
>>>>>>> aff31ac0
            // Since a zero-length string has an actual line count of 1, they'll still get
            // rendered as blank lines unless we intercept them and add some special
            // handling to remove them.
            //
            // Although we're not going to render the blank line, the actual line count of
            // the zero-length stdout string, which is 1, has already been recorded at this
            // point so we must also go back and set the event's recorded line length to 0
            // in order to avoid deleting too many lines when we need to pop or shift a
            // page that contains this event off of the view.
            this.records[record.uuid].lineCount = 0;
            return { html: '', count: 0 };
        }

        let html = '';
        let count = lines.length;
        let ln = event.start_line;

        for (let i = 0; i <= lines.length - 1; i++) {
            ln++;

            const line = lines[i];
            const isLastLine = i === lines.length - 1;

            let row = this.buildRowHTML(record, ln, line);

            if (record && record.isTruncated && isLastLine) {
                row += this.buildRowHTML(record);
                count++;
            }

            html += row;
        }

        if (this.records[event.uuid]) {
            this.records[event.uuid].lineCount = count;
        }

        return { html, count };
    };

    this.createRecord = (event, lines) => {
        if (!event.counter) {
            return null;
        }

        if (!this.state.head || event.counter < this.state.head) {
            this.state.head = event.counter;
        }

        if (!this.state.tail || event.counter > this.state.tail) {
            this.state.tail = event.counter;
        }

        if (!event.uuid) {
            this.uuids[event.counter] = event.counter;
            this.records[event.counter] = { counters: [event.counter], lineCount: lines.length };

            return this.records[event.counter];
        }

        let isClickable = false;
        if (typeof event.host === 'number' || event.event_data && event.event_data.res) {
            isClickable = true;
        } else if (event.type === 'project_update_event' &&
            event.event !== 'runner_on_skipped' &&
            event.event_data.host) {
            isClickable = true;
        }

        const children = (this.records[event.uuid] && this.records[event.uuid].children)
            ? this.records[event.uuid].children : [];

        const record = {
            isClickable,
            id: event.id,
            line: event.start_line + 1,
            name: event.event,
            uuid: event.uuid,
            level: event.event_level,
            start: event.start_line,
            end: event.end_line,
            isTruncated: (event.end_line - event.start_line) > lines.length,
            lineCount: lines.length,
            isCollapsed: this.state.collapseAll,
            counters: [event.counter],
            children
        };

        if (event.parent_uuid) {
            record.parents = this.getParentEvents(event.parent_uuid);
            if (this.records[event.parent_uuid]) {
                record.isCollapsed = this.records[event.parent_uuid].isCollapsed;
            }
        }

        if (record.isTruncated) {
            record.truncatedAt = event.start_line + lines.length;
        }

        if (EVENT_GROUPS.includes(event.event)) {
            record.isParent = true;

            if (event.event_level === 1) {
                this.parent = event.uuid;
            }

            if (event.parent_uuid) {
                if (this.records[event.parent_uuid]) {
                    if (this.records[event.parent_uuid].children) {
                        if (!this.records[event.parent_uuid].children.includes(event.uuid)) {
                            this.records[event.parent_uuid].children.push(event.uuid);
                        }
                    } else {
                        this.records[event.parent_uuid].children = [event.uuid];
                    }
                } else {
                    this.records[event.parent_uuid] = {
                        _isIncomplete: true,
                        children: [event.uuid]
                    };
                }
            }
        }

        if (TIME_EVENTS.includes(event.event)) {
            record.time = this.getTimestamp(event.created);
            record.line++;
        }

        this.records[event.uuid] = record;
        this.uuids[event.counter] = event.uuid;

        return record;
    };

    this.getParentEvents = (uuid, list) => {
        list = list || [];
        // always push its parent if exists
        list.push(uuid);
        // if we can get grandparent in current visible lines, we also push it
        if (this.records[uuid] && this.records[uuid].parents) {
            list = list.concat(this.records[uuid].parents);
        }

        return list;
    };

    this.buildRowHTML = (record, ln, content) => {
        let id = '';
        let icon = '';
        let timestamp = '';
        let tdToggle = '';
        let tdEvent = '';
        let classList = '';
        let directives = '';

        if (record.isMissing) {
            return `<div id="${record.uuid}" class="at-Stdout-row">
                <div class="at-Stdout-toggle"></div>
                <div class="at-Stdout-line at-Stdout-line--clickable" ng-click="vm.showMissingEvents('${record.uuid}')">...</div></div>`;
        }

        content = content || '';

        if (hasAnsi(content)) {
            content = ansi.toHtml(content);
        }

        if (record) {
            if (this.state.toggleMode && record.isParent && record.line === ln) {
                id = record.uuid;

                if (record.isCollapsed) {
                    icon = 'fa-angle-right';
                } else {
                    icon = 'fa-angle-down';
                }

                tdToggle = `<div class="at-Stdout-toggle" ng-click="vm.toggleCollapse('${id}')"><i class="fa ${icon} can-toggle"></i></div>`;
            }

            if (record.time && record.line === ln) {
                timestamp = `<span>${record.time}</span>`;
            }

            if (record.parents) {
                classList = record.parents.reduce((list, uuid) => `${list} child-of-${uuid}`, '');
            }
        }

        if (!tdEvent) {
            tdEvent = `<div class="at-Stdout-event"><span ng-non-bindable>${content}</span></div>`;
        }

        if (!tdToggle) {
            tdToggle = '<div class="at-Stdout-toggle"></div>';
        }

        if (!ln) {
            ln = '...';
        }

        if (record && record.isCollapsed) {
            if (record.level === 3 || record.level === 0) {
                classList += ' at-Stdout-row--hidden';
            }
        }

        if (record && record.isClickable) {
            classList += ' at-Stdout-row--clickable';
            directives = `ng-click="vm.showHostDetails('${record.id}', '${record.uuid}')"`;
        }

        return `
            <div id="${id}" class="at-Stdout-row ${classList}" ${directives}>
                ${tdToggle}
                <div class="at-Stdout-line">${ln}</div>
                <div class="at-Stdout-event"><span ng-non-bindable>${content}</span></div>
                <div class="at-Stdout-time">${timestamp}</div>
            </div>
        `;
    };

    this.getTimestamp = created => {
        const date = new Date(created);
        const hour = date.getHours() < 10 ? `0${date.getHours()}` : date.getHours();
        const minute = date.getMinutes() < 10 ? `0${date.getMinutes()}` : date.getMinutes();
        const second = date.getSeconds() < 10 ? `0${date.getSeconds()}` : date.getSeconds();

        return `${hour}:${minute}:${second}`;
    };

    //
    // Element Operations
    //

    this.remove = elements => this.requestAnimationFrame(() => elements.remove());

    this.requestAnimationFrame = fn => $q(resolve => {
        $window.requestAnimationFrame(() => {
            if (fn) {
                fn();
            }

            return resolve();
        });
    });

    this.setScope = () => {
        if (this.scope) this.scope.$destroy();
        delete this.scope;

        this.scope = $scope.$new();
    };

    this.compile = () => {
        this.setScope();
        $compile(this.el)(this.scope);

        return this.requestAnimationFrame();
    };

    this.removeAll = () => {
        const elements = this.el.contents();
        return this.remove(elements);
    };

    this.shift = lines => {
        // We multiply by two here under the assumption that one element and one text node
        // is generated for each line of output.
        const count = (2 * lines) + 1;
        const elements = this.el.contents().slice(0, count);

        return this.remove(elements);
    };

    this.pop = lines => {
        // We multiply by two here under the assumption that one element and one text node
        // is generated for each line of output.
        const count = (2 * lines) + 1;
        const elements = this.el.contents().slice(-count);

        return this.remove(elements);
    };

    this.prepend = events => {
        if (events.length < 1) {
            return $q.resolve();
        }

        const result = this.prependEventGroup(events);
        const html = this.trustHtml(result.html);

        return this.requestAnimationFrame(() => this.el.prepend(html))
            .then(() => result.lines);
    };

    this.append = events => {
        if (events.length < 1) {
            return $q.resolve();
        }

        const result = this.appendEventGroup(events);
        const html = this.trustHtml(result.html);

        return this.requestAnimationFrame(() => this.el.append(html))
            .then(() => result.lines);
    };

    this.trustHtml = html => $sce.getTrustedHtml($sce.trustAsHtml(html));
    this.sanitize = html => entities.encode(html);

    //
    // Event Counter Methods - External code should prefer these.
    //

    this.clear = () => this.removeAll()
        .then(() => {
            const head = this.getHeadCounter();
            const tail = this.getTailCounter();

            for (let i = head; i <= tail; ++i) {
                const uuid = this.uuids[i];

                if (uuid) {
                    delete this.records[uuid];
                    delete this.uuids[i];
                }
            }

            this.state.head = 0;
            this.state.tail = 0;

            return $q.resolve();
        });

    this.pushFront = events => {
        const tail = this.getTailCounter();

        return this.append(events.filter(({ counter }) => counter > tail));
    };

    this.pushBack = events => {
        const head = this.getHeadCounter();
        const tail = this.getTailCounter();

        return this.prepend(events.filter(({ counter }) => counter < head || counter > tail));
    };

    this.popFront = count => {
        if (!count || count <= 0) {
            return $q.resolve();
        }

        const max = this.state.tail;
        const min = max - count + 1;

        let lines = 0;

        for (let i = max; i >= min; --i) {
            const uuid = this.uuids[i];

            if (!uuid) {
                continue;
            }

            this.records[uuid].counters.pop();
            delete this.uuids[i];

            if (this.records[uuid].counters.length === 0) {
                lines += this.records[uuid].lineCount;

                delete this.records[uuid];
                this.state.tail--;
            }
        }

        return this.pop(lines);
    };

    this.popBack = count => {
        if (!count || count <= 0) {
            return $q.resolve();
        }

        const min = this.state.head;
        const max = min + count - 1;

        let lines = 0;

        for (let i = min; i <= max; ++i) {
            const uuid = this.uuids[i];

            if (!uuid) {
                continue;
            }

            this.records[uuid].counters.shift();
            delete this.uuids[i];

            if (this.records[uuid].counters.length === 0) {
                lines += this.records[uuid].lineCount;

                delete this.records[uuid];
                this.state.head++;
            }
        }

        return this.shift(lines);
    };

    this.getHeadCounter = () => this.state.head;
    this.getTailCounter = () => this.state.tail;
    this.getCapacity = () => OUTPUT_EVENT_LIMIT - (this.getTailCounter() - this.getHeadCounter());
}

JobRenderService.$inject = ['$q', '$compile', '$sce', '$window'];

export default JobRenderService;<|MERGE_RESOLUTION|>--- conflicted
+++ resolved
@@ -213,13 +213,8 @@
         const record = this.createRecord(event, lines);
 
         if (lines.length === 1 && lines[0] === '') {
-<<<<<<< HEAD
-            // Some events, mainly runner_on_start events, have an actual line count of 1
-            // (stdout = '') and a claimed line count of 0 (end_line - start_line = 0).
-=======
             // runner_on_start, runner_on_ok, and a few other events have an actual line count
             // of 1 (stdout = '') and a claimed line count of 0 (end_line - start_line = 0).
->>>>>>> aff31ac0
             // Since a zero-length string has an actual line count of 1, they'll still get
             // rendered as blank lines unless we intercept them and add some special
             // handling to remove them.
