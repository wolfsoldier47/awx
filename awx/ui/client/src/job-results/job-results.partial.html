--- conflicted
+++ resolved
@@ -417,12 +417,8 @@
                 <div class="StandardOut-panelHeader">
                     <div class="StandardOut-panelHeaderText">
                         <i class="JobResults-statusResultIcon
-<<<<<<< HEAD
                             fa icon-job-{{ job_status }}"
-=======
-                            fa icon-job-{{ job.status }}"
                             ng-show="stdoutFullScreen"
->>>>>>> 615996f3
                             aw-tool-tip="Job {{status_label}}"
                             data-tip-watch="status_tooltip"
                             aw-tip-placement="top"
