--- conflicted
+++ resolved
@@ -30,8 +30,6 @@
             return $state.current.name === name;
         };
 
-<<<<<<< HEAD
-=======
         $scope.getActiveHostIndex = function(){
             var result = $scope.hostResults.filter(function( obj ) {
                 return obj.id === $scope.event.id;
@@ -45,7 +43,6 @@
             $state.go('jobDetail');
         };
 
->>>>>>> f92c1761
         var init = function(){
             hostEvent.event_name = hostEvent.event;
             $scope.event = _.cloneDeep(hostEvent);
