--- conflicted
+++ resolved
@@ -13,26 +13,16 @@
 export default
     [   '$filter', '$scope', '$rootScope',
         '$location', '$stateParams', 'JobTemplateForm', 'GenerateForm',
-<<<<<<< HEAD
-        'Rest', 'Alert',  'ProcessErrors', 'ClearScope', 'GetBasePath', 'md5Setup',
+        'Rest', 'Alert',  'ProcessErrors', 'GetBasePath', 'md5Setup',
         'ParseTypeChange', 'Wait', 'selectedLabels',
-=======
-        'Rest', 'Alert',  'ProcessErrors', 'GetBasePath', 'md5Setup',
-        'ParseTypeChange', 'Wait',
->>>>>>> aaff0052
         'Empty', 'Prompt', 'ToJSON', 'GetChoices', 'CallbackHelpInit',
         'InitiatePlaybookRun' , 'initSurvey', '$state', 'CreateSelect2',
         'ToggleNotification','$q', 'InstanceGroupsService', 'InstanceGroupsData', 'MultiCredentialService', 'availableLabels',
         function(
             $filter, $scope, $rootScope,
             $location, $stateParams, JobTemplateForm, GenerateForm, Rest, Alert,
-<<<<<<< HEAD
-            ProcessErrors, ClearScope, GetBasePath, md5Setup,
+            ProcessErrors, GetBasePath, md5Setup,
             ParseTypeChange, Wait, selectedLabels,
-=======
-            ProcessErrors, GetBasePath, md5Setup,
-            ParseTypeChange, Wait,
->>>>>>> aaff0052
             Empty, Prompt, ToJSON, GetChoices, CallbackHelpInit, InitiatePlaybookRun, SurveyControllerInit, $state,
             CreateSelect2, ToggleNotification, $q, InstanceGroupsService, InstanceGroupsData, MultiCredentialService, availableLabels
         ) {
