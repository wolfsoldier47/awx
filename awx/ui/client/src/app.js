--- conflicted
+++ resolved
@@ -110,11 +110,8 @@
     standardOut.name,
     access.name,
     JobTemplates.name,
-<<<<<<< HEAD
     portalMode.name,
-=======
     search.name,
->>>>>>> c2d9cf46
     'templates',
     'Utilities',
     'OrganizationFormDefinition',
