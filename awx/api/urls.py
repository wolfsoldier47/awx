# Copyright (c) 2015 Ansible, Inc.
# All Rights Reserved.

# noqa

from django.conf.urls import include, patterns, url as original_url

def url(regex, view, kwargs=None, name=None, prefix=''):
    # Set default name from view name (if a string).
    if isinstance(view, basestring) and name is None:
        name = view
    return original_url(regex, view, kwargs, name, prefix)

organization_urls = patterns('awx.api.views',
    url(r'^$',                                          'organization_list'),
    url(r'^(?P<pk>[0-9]+)/$',                           'organization_detail'),
    url(r'^(?P<pk>[0-9]+)/users/$',                     'organization_users_list'),
    url(r'^(?P<pk>[0-9]+)/admins/$',                    'organization_admins_list'),
    url(r'^(?P<pk>[0-9]+)/inventories/$',               'organization_inventories_list'),
    url(r'^(?P<pk>[0-9]+)/projects/$',                  'organization_projects_list'),
    url(r'^(?P<pk>[0-9]+)/teams/$',                     'organization_teams_list'),
    url(r'^(?P<pk>[0-9]+)/activity_stream/$',           'organization_activity_stream_list'),
    url(r'^(?P<pk>[0-9]+)/notifiers/$',                 'organization_notifiers_list'),
    url(r'^(?P<pk>[0-9]+)/notifiers_any/$',             'organization_notifiers_any_list'),
    url(r'^(?P<pk>[0-9]+)/notifiers_error/$',           'organization_notifiers_error_list'),
    url(r'^(?P<pk>[0-9]+)/notifiers_success/$',         'organization_notifiers_success_list'),
    url(r'^(?P<pk>[0-9]+)/access_list/$',               'organization_access_list'),
)

user_urls = patterns('awx.api.views',
    url(r'^$',                                          'user_list'),
    url(r'^(?P<pk>[0-9]+)/$',                           'user_detail'),
    url(r'^(?P<pk>[0-9]+)/teams/$',                     'user_teams_list'),
    url(r'^(?P<pk>[0-9]+)/organizations/$',             'user_organizations_list'),
    url(r'^(?P<pk>[0-9]+)/admin_of_organizations/$',    'user_admin_of_organizations_list'),
    url(r'^(?P<pk>[0-9]+)/projects/$',                  'user_projects_list'),
    url(r'^(?P<pk>[0-9]+)/credentials/$',               'user_credentials_list'),
    url(r'^(?P<pk>[0-9]+)/roles/$',                     'user_roles_list'),
    url(r'^(?P<pk>[0-9]+)/activity_stream/$',           'user_activity_stream_list'),
    url(r'^(?P<pk>[0-9]+)/access_list/$',               'user_access_list'),
)

project_urls = patterns('awx.api.views',
    url(r'^$',                                          'project_list'),
    url(r'^(?P<pk>[0-9]+)/$',                           'project_detail'),
    url(r'^(?P<pk>[0-9]+)/playbooks/$',                 'project_playbooks'),
    url(r'^(?P<pk>[0-9]+)/teams/$',                     'project_teams_list'),
    url(r'^(?P<pk>[0-9]+)/update/$',                    'project_update_view'),
    url(r'^(?P<pk>[0-9]+)/project_updates/$',           'project_updates_list'),
    url(r'^(?P<pk>[0-9]+)/activity_stream/$',           'project_activity_stream_list'),
    url(r'^(?P<pk>[0-9]+)/schedules/$',                 'project_schedules_list'),
    url(r'^(?P<pk>[0-9]+)/notifiers_any/$',             'project_notifiers_any_list'),
    url(r'^(?P<pk>[0-9]+)/notifiers_error/$',           'project_notifiers_error_list'),
    url(r'^(?P<pk>[0-9]+)/notifiers_success/$',         'project_notifiers_success_list'),
    url(r'^(?P<pk>[0-9]+)/access_list/$',               'project_access_list'),
)

project_update_urls = patterns('awx.api.views',
    url(r'^(?P<pk>[0-9]+)/$',                           'project_update_detail'),
    url(r'^(?P<pk>[0-9]+)/cancel/$',                    'project_update_cancel'),
    url(r'^(?P<pk>[0-9]+)/stdout/$',                    'project_update_stdout'),
    url(r'^(?P<pk>[0-9]+)/notifications/$',             'project_update_notifications_list'),
)

team_urls = patterns('awx.api.views',
    url(r'^$',                                          'team_list'),
    url(r'^(?P<pk>[0-9]+)/$',                           'team_detail'),
    url(r'^(?P<pk>[0-9]+)/projects/$',                  'team_projects_list'),
    url(r'^(?P<pk>[0-9]+)/users/$',                     'team_users_list'),
    url(r'^(?P<pk>[0-9]+)/credentials/$',               'team_credentials_list'),
    url(r'^(?P<pk>[0-9]+)/roles/$',                     'team_roles_list'),
    url(r'^(?P<pk>[0-9]+)/activity_stream/$',           'team_activity_stream_list'),
    url(r'^(?P<pk>[0-9]+)/access_list/$',               'team_access_list'),
)

inventory_urls = patterns('awx.api.views',
    url(r'^$',                                          'inventory_list'),
    url(r'^(?P<pk>[0-9]+)/$',                           'inventory_detail'),
    url(r'^(?P<pk>[0-9]+)/hosts/$',                     'inventory_hosts_list'),
    url(r'^(?P<pk>[0-9]+)/groups/$',                    'inventory_groups_list'),
    url(r'^(?P<pk>[0-9]+)/root_groups/$',               'inventory_root_groups_list'),
    url(r'^(?P<pk>[0-9]+)/variable_data/$',             'inventory_variable_data'),
    url(r'^(?P<pk>[0-9]+)/script/$',                    'inventory_script_view'),
    url(r'^(?P<pk>[0-9]+)/tree/$',                      'inventory_tree_view'),
    url(r'^(?P<pk>[0-9]+)/inventory_sources/$',         'inventory_inventory_sources_list'),
    url(r'^(?P<pk>[0-9]+)/activity_stream/$',           'inventory_activity_stream_list'),
    url(r'^(?P<pk>[0-9]+)/job_templates/$',             'inventory_job_template_list'),
    url(r'^(?P<pk>[0-9]+)/scan_job_templates/$',        'inventory_scan_job_template_list'),
    url(r'^(?P<pk>[0-9]+)/ad_hoc_commands/$',           'inventory_ad_hoc_commands_list'),
    url(r'^(?P<pk>[0-9]+)/access_list/$',               'inventory_access_list'),
    #url(r'^(?P<pk>[0-9]+)/single_fact/$',                'inventory_single_fact_view'),
)

host_urls = patterns('awx.api.views',
    url(r'^$',                                          'host_list'),
    url(r'^(?P<pk>[0-9]+)/$',                           'host_detail'),
    url(r'^(?P<pk>[0-9]+)/variable_data/$',             'host_variable_data'),
    url(r'^(?P<pk>[0-9]+)/groups/$',                    'host_groups_list'),
    url(r'^(?P<pk>[0-9]+)/all_groups/$',                'host_all_groups_list'),
    url(r'^(?P<pk>[0-9]+)/job_events/',                 'host_job_events_list'),
    url(r'^(?P<pk>[0-9]+)/job_host_summaries/$',        'host_job_host_summaries_list'),
    url(r'^(?P<pk>[0-9]+)/activity_stream/$',           'host_activity_stream_list'),
    url(r'^(?P<pk>[0-9]+)/inventory_sources/$',         'host_inventory_sources_list'),
    url(r'^(?P<pk>[0-9]+)/ad_hoc_commands/$',           'host_ad_hoc_commands_list'),
    url(r'^(?P<pk>[0-9]+)/ad_hoc_command_events/$',     'host_ad_hoc_command_events_list'),
    #url(r'^(?P<pk>[0-9]+)/single_fact/$',                'host_single_fact_view'),
    url(r'^(?P<pk>[0-9]+)/fact_versions/$',             'host_fact_versions_list'),
    url(r'^(?P<pk>[0-9]+)/fact_view/$',                 'host_fact_compare_view'),
)

group_urls = patterns('awx.api.views',
    url(r'^$',                                          'group_list'),
    url(r'^(?P<pk>[0-9]+)/$',                           'group_detail'),
    url(r'^(?P<pk>[0-9]+)/children/$',                  'group_children_list'),
    url(r'^(?P<pk>[0-9]+)/hosts/$',                     'group_hosts_list'),
    url(r'^(?P<pk>[0-9]+)/all_hosts/$',                 'group_all_hosts_list'),
    url(r'^(?P<pk>[0-9]+)/variable_data/$',             'group_variable_data'),
    url(r'^(?P<pk>[0-9]+)/job_events/$',                'group_job_events_list'),
    url(r'^(?P<pk>[0-9]+)/job_host_summaries/$',        'group_job_host_summaries_list'),
    url(r'^(?P<pk>[0-9]+)/potential_children/$',        'group_potential_children_list'),
    url(r'^(?P<pk>[0-9]+)/activity_stream/$',           'group_activity_stream_list'),
    url(r'^(?P<pk>[0-9]+)/inventory_sources/$',         'group_inventory_sources_list'),
    url(r'^(?P<pk>[0-9]+)/ad_hoc_commands/$',           'group_ad_hoc_commands_list'),
    url(r'^(?P<pk>[0-9]+)/access_list/$',               'group_access_list'),
    #url(r'^(?P<pk>[0-9]+)/single_fact/$',                'group_single_fact_view'),
)

inventory_source_urls = patterns('awx.api.views',
    url(r'^$',                                          'inventory_source_list'),
    url(r'^(?P<pk>[0-9]+)/$',                           'inventory_source_detail'),
    url(r'^(?P<pk>[0-9]+)/update/$',                    'inventory_source_update_view'),
    url(r'^(?P<pk>[0-9]+)/inventory_updates/$',         'inventory_source_updates_list'),
    url(r'^(?P<pk>[0-9]+)/activity_stream/$',           'inventory_source_activity_stream_list'),
    url(r'^(?P<pk>[0-9]+)/schedules/$',                 'inventory_source_schedules_list'),
    url(r'^(?P<pk>[0-9]+)/groups/$',                    'inventory_source_groups_list'),
    url(r'^(?P<pk>[0-9]+)/hosts/$',                     'inventory_source_hosts_list'),
    url(r'^(?P<pk>[0-9]+)/notifiers_any/$',             'inventory_source_notifiers_any_list'),
    url(r'^(?P<pk>[0-9]+)/notifiers_error/$',           'inventory_source_notifiers_error_list'),
    url(r'^(?P<pk>[0-9]+)/notifiers_success/$',         'inventory_source_notifiers_success_list'),
)

inventory_update_urls = patterns('awx.api.views',
    url(r'^(?P<pk>[0-9]+)/$',                           'inventory_update_detail'),
    url(r'^(?P<pk>[0-9]+)/cancel/$',                    'inventory_update_cancel'),
    url(r'^(?P<pk>[0-9]+)/stdout/$',                    'inventory_update_stdout'),
    url(r'^(?P<pk>[0-9]+)/notifications/$',             'inventory_update_notifications_list'),
)

inventory_script_urls = patterns('awx.api.views',
    url(r'^$',                                          'inventory_script_list'),
    url(r'^(?P<pk>[0-9]+)/$',                           'inventory_script_detail'),
)

credential_urls = patterns('awx.api.views',
    url(r'^$',                                          'credential_list'),
    url(r'^(?P<pk>[0-9]+)/activity_stream/$',           'credential_activity_stream_list'),
    url(r'^(?P<pk>[0-9]+)/$',                           'credential_detail'),
    url(r'^(?P<pk>[0-9]+)/access_list/$',               'credential_access_list'),
    # See also credentials resources on users/teams.
)

role_urls = patterns('awx.api.views',
    url(r'^$',                                          'role_list'),
    url(r'^(?P<pk>[0-9]+)/$',                           'role_detail'),
    url(r'^(?P<pk>[0-9]+)/users/$',                     'role_users_list'),
    url(r'^(?P<pk>[0-9]+)/teams/$',                     'role_teams_list'),
    url(r'^(?P<pk>[0-9]+)/parents/$',                   'role_parents_list'),
    url(r'^(?P<pk>[0-9]+)/children/$',                  'role_children_list'),
)

job_template_urls = patterns('awx.api.views',
    url(r'^$',                                          'job_template_list'),
    url(r'^(?P<pk>[0-9]+)/$',                           'job_template_detail'),
    url(r'^(?P<pk>[0-9]+)/launch/$',                    'job_template_launch'),
    url(r'^(?P<pk>[0-9]+)/jobs/$',                      'job_template_jobs_list'),
    url(r'^(?P<pk>[0-9]+)/callback/$',                  'job_template_callback'),
    url(r'^(?P<pk>[0-9]+)/schedules/$',                 'job_template_schedules_list'),
    url(r'^(?P<pk>[0-9]+)/survey_spec/$',               'job_template_survey_spec'),
    url(r'^(?P<pk>[0-9]+)/activity_stream/$',           'job_template_activity_stream_list'),
    url(r'^(?P<pk>[0-9]+)/notifiers_any/$',             'job_template_notifiers_any_list'),
    url(r'^(?P<pk>[0-9]+)/notifiers_error/$',           'job_template_notifiers_error_list'),
    url(r'^(?P<pk>[0-9]+)/notifiers_success/$',         'job_template_notifiers_success_list'),
<<<<<<< HEAD
    url(r'^(?P<pk>[0-9]+)/access_list/$',               'job_template_access_list'),
=======
    url(r'^(?P<pk>[0-9]+)/labels/$',                    'job_template_label_list'),
>>>>>>> 4ff73b26
)

job_urls = patterns('awx.api.views',
    url(r'^$',                                          'job_list'),
    url(r'^(?P<pk>[0-9]+)/$',                           'job_detail'),
    url(r'^(?P<pk>[0-9]+)/start/$',                     'job_start'),
    url(r'^(?P<pk>[0-9]+)/cancel/$',                    'job_cancel'),
    url(r'^(?P<pk>[0-9]+)/relaunch/$',                  'job_relaunch'),
    url(r'^(?P<pk>[0-9]+)/job_host_summaries/$',        'job_job_host_summaries_list'),
    url(r'^(?P<pk>[0-9]+)/job_events/$',                'job_job_events_list'),
    url(r'^(?P<pk>[0-9]+)/job_plays/$',                 'job_job_plays_list'),
    url(r'^(?P<pk>[0-9]+)/job_tasks/$',                 'job_job_tasks_list'),
    url(r'^(?P<pk>[0-9]+)/activity_stream/$',           'job_activity_stream_list'),
    url(r'^(?P<pk>[0-9]+)/stdout/$',                    'job_stdout'),
    url(r'^(?P<pk>[0-9]+)/notifications/$',             'job_notifications_list'),
    url(r'^(?P<pk>[0-9]+)/labels/$',                    'job_label_list'),
)

job_host_summary_urls = patterns('awx.api.views',
    url(r'^(?P<pk>[0-9]+)/$',                           'job_host_summary_detail'),
)

job_event_urls = patterns('awx.api.views',
    url(r'^$',                                          'job_event_list'),
    url(r'^(?P<pk>[0-9]+)/$',                           'job_event_detail'),
    url(r'^(?P<pk>[0-9]+)/children/$',                  'job_event_children_list'),
    url(r'^(?P<pk>[0-9]+)/hosts/$',                     'job_event_hosts_list'),
)

ad_hoc_command_urls = patterns('awx.api.views',
    url(r'^$',                                          'ad_hoc_command_list'),
    url(r'^(?P<pk>[0-9]+)/$',                           'ad_hoc_command_detail'),
    url(r'^(?P<pk>[0-9]+)/cancel/$',                    'ad_hoc_command_cancel'),
    url(r'^(?P<pk>[0-9]+)/relaunch/$',                  'ad_hoc_command_relaunch'),
    url(r'^(?P<pk>[0-9]+)/events/$',                    'ad_hoc_command_ad_hoc_command_events_list'),
    url(r'^(?P<pk>[0-9]+)/activity_stream/$',           'ad_hoc_command_activity_stream_list'),
    url(r'^(?P<pk>[0-9]+)/stdout/$',                    'ad_hoc_command_stdout'),
)

ad_hoc_command_event_urls = patterns('awx.api.views',
    url(r'^$',                                          'ad_hoc_command_event_list'),
    url(r'^(?P<pk>[0-9]+)/$',                           'ad_hoc_command_event_detail'),
)

system_job_template_urls = patterns('awx.api.views',
    url(r'^$',                                          'system_job_template_list'),
    url(r'^(?P<pk>[0-9]+)/$',                           'system_job_template_detail'),
    url(r'^(?P<pk>[0-9]+)/launch/$',                    'system_job_template_launch'),
    url(r'^(?P<pk>[0-9]+)/jobs/$',                      'system_job_template_jobs_list'),
    url(r'^(?P<pk>[0-9]+)/schedules/$',                 'system_job_template_schedules_list'),
    url(r'^(?P<pk>[0-9]+)/notifiers_any/$',             'system_job_template_notifiers_any_list'),
    url(r'^(?P<pk>[0-9]+)/notifiers_error/$',           'system_job_template_notifiers_error_list'),
    url(r'^(?P<pk>[0-9]+)/notifiers_success/$',         'system_job_template_notifiers_success_list'),
)

system_job_urls = patterns('awx.api.views',
    url(r'^$',                                          'system_job_list'),
    url(r'^(?P<pk>[0-9]+)/$',                           'system_job_detail'),
    url(r'^(?P<pk>[0-9]+)/cancel/$',                    'system_job_cancel'),
    url(r'^(?P<pk>[0-9]+)/notifications/$',             'system_job_notifications_list'),
)

notifier_urls = patterns('awx.api.views',
    url(r'^$',                                          'notifier_list'),
    url(r'^(?P<pk>[0-9]+)/$',                           'notifier_detail'),
    url(r'^(?P<pk>[0-9]+)/test/$',                      'notifier_test'),
    url(r'^(?P<pk>[0-9]+)/notifications/$',             'notifier_notification_list'),
)

notification_urls = patterns('awx.api.views',
    url(r'^$',                                          'notification_list'),
    url(r'^(?P<pk>[0-9]+)/$',                           'notification_detail'),
)

label_urls = patterns('awx.api.views',
    url(r'^$',                                          'label_list'),
    url(r'^(?P<pk>[0-9]+)/$',                           'label_detail'),
)

schedule_urls = patterns('awx.api.views',
    url(r'^$',                                          'schedule_list'),
    url(r'^(?P<pk>[0-9]+)/$',                           'schedule_detail'),
    url(r'^(?P<pk>[0-9]+)/jobs/$',                      'schedule_unified_jobs_list'),
)

activity_stream_urls = patterns('awx.api.views',
    url(r'^$',                                          'activity_stream_list'),
    url(r'^(?P<pk>[0-9]+)/$',                           'activity_stream_detail'),
)

settings_urls = patterns('awx.api.views',
                         url(r'^$',                     'settings_list'),
                         url(r'^reset/$',               'settings_reset'))

v1_urls = patterns('awx.api.views',
    url(r'^$',                      'api_v1_root_view'),
    url(r'^ping/$',                 'api_v1_ping_view'),
    url(r'^config/$',               'api_v1_config_view'),
    url(r'^auth/$',                 'auth_view'),
    url(r'^authtoken/$',            'auth_token_view'),
    url(r'^me/$',                   'user_me_list'),
    url(r'^dashboard/$',            'dashboard_view'),
    url(r'^dashboard/graphs/jobs/$','dashboard_jobs_graph_view'),
    url(r'^settings/',              include(settings_urls)),
    url(r'^schedules/',             include(schedule_urls)),
    url(r'^organizations/',         include(organization_urls)),
    url(r'^users/',                 include(user_urls)),
    url(r'^projects/',              include(project_urls)),
    url(r'^project_updates/',       include(project_update_urls)),
    url(r'^teams/',                 include(team_urls)),
    url(r'^inventories/',           include(inventory_urls)),
    url(r'^hosts/',                 include(host_urls)),
    url(r'^groups/',                include(group_urls)),
    url(r'^inventory_sources/',     include(inventory_source_urls)),
    url(r'^inventory_updates/',     include(inventory_update_urls)),
    url(r'^inventory_scripts/',     include(inventory_script_urls)),
    url(r'^credentials/',           include(credential_urls)),
    url(r'^roles/',                 include(role_urls)),
    url(r'^job_templates/',         include(job_template_urls)),
    url(r'^jobs/',                  include(job_urls)),
    url(r'^job_host_summaries/',    include(job_host_summary_urls)),
    url(r'^job_events/',            include(job_event_urls)),
    url(r'^ad_hoc_commands/',       include(ad_hoc_command_urls)),
    url(r'^ad_hoc_command_events/', include(ad_hoc_command_event_urls)),
    url(r'^system_job_templates/',  include(system_job_template_urls)),
    url(r'^system_jobs/',           include(system_job_urls)),
    url(r'^notifiers/',             include(notifier_urls)),
    url(r'^notifications/',         include(notification_urls)),
<<<<<<< HEAD
    url(r'^unified_job_templates/$','unified_job_template_list'),
=======
    url(r'^labels/',                include(label_urls)),
    url(r'^unified_job_templates/$', 'unified_job_template_list'),
>>>>>>> 4ff73b26
    url(r'^unified_jobs/$',         'unified_job_list'),
    url(r'^activity_stream/',       include(activity_stream_urls)),
)

urlpatterns = patterns('awx.api.views',
    url(r'^$', 'api_root_view'),
    url(r'^v1/', include(v1_urls)),
)<|MERGE_RESOLUTION|>--- conflicted
+++ resolved
@@ -180,11 +180,8 @@
     url(r'^(?P<pk>[0-9]+)/notifiers_any/$',             'job_template_notifiers_any_list'),
     url(r'^(?P<pk>[0-9]+)/notifiers_error/$',           'job_template_notifiers_error_list'),
     url(r'^(?P<pk>[0-9]+)/notifiers_success/$',         'job_template_notifiers_success_list'),
-<<<<<<< HEAD
     url(r'^(?P<pk>[0-9]+)/access_list/$',               'job_template_access_list'),
-=======
     url(r'^(?P<pk>[0-9]+)/labels/$',                    'job_template_label_list'),
->>>>>>> 4ff73b26
 )
 
 job_urls = patterns('awx.api.views',
@@ -313,12 +310,8 @@
     url(r'^system_jobs/',           include(system_job_urls)),
     url(r'^notifiers/',             include(notifier_urls)),
     url(r'^notifications/',         include(notification_urls)),
-<<<<<<< HEAD
+    url(r'^labels/',                include(label_urls)),
     url(r'^unified_job_templates/$','unified_job_template_list'),
-=======
-    url(r'^labels/',                include(label_urls)),
-    url(r'^unified_job_templates/$', 'unified_job_template_list'),
->>>>>>> 4ff73b26
     url(r'^unified_jobs/$',         'unified_job_list'),
     url(r'^activity_stream/',       include(activity_stream_urls)),
 )
