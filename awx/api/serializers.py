--- conflicted
+++ resolved
@@ -331,21 +331,12 @@
                 }
         if len(roles) > 0:
             summary_fields['object_roles'] = roles
-<<<<<<< HEAD
-        if hasattr(obj, 'get_can_edit'):
-            request = self.context.get('request', None)
-            if request and request.user is not None:
-                summary_fields['can_edit'] = obj.get_can_edit(request.user)
-        elif hasattr(obj, 'can_edit'):
-            summary_fields['can_edit'] = obj.can_edit
-=======
         view = self.context.get('view', None)
         if view and view.request and view.request.user:
             user_capabilities = get_user_capabilities(view.request.user, obj)
             if user_capabilities:
                 summary_fields['user_capabilities'] = user_capabilities
 
->>>>>>> 21d3051e
         return summary_fields
 
     def get_created(self, obj):
