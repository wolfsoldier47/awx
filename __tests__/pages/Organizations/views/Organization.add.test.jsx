--- conflicted
+++ resolved
@@ -1,6 +1,6 @@
 import React from 'react';
 import { mount } from 'enzyme';
-<<<<<<< HEAD
+import { MemoryRouter } from 'react-router-dom';
 
 let OrganizationAdd;
 const getAppWithConfigContext = (context = {
@@ -23,10 +23,6 @@
 beforeEach(() => {
   OrganizationAdd = getAppWithConfigContext();
 })
-=======
-import OrganizationAdd from '../../../../src/pages/Organizations/views/Organization.add';
-import { MemoryRouter } from 'react-router-dom';
->>>>>>> 46e9fcfd
 
 describe('<OrganizationAdd />', () => {
   test('initially renders succesfully', () => {
